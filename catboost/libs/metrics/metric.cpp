#include "metric.h"
#include "caching_metric.h"
#include "auc.h"
#include "auc_mu.h"
#include "balanced_accuracy.h"
#include "brier_score.h"
#include "classification_utils.h"
#include "dcg.h"
#include "doc_comparator.h"
#include "hinge_loss.h"
#include "kappa.h"
#include "llp.h"
#include "pfound.h"
#include "precision_recall_at_k.h"
#include "description_utils.h"
#include "enums.h"

#include <catboost/libs/helpers/dispatch_generic_lambda.h>
#include <catboost/libs/helpers/exception.h>
#include <catboost/libs/helpers/short_vector_ops.h>
#include <catboost/libs/helpers/vector_helpers.h>
#include <catboost/libs/logging/logging.h>
#include <catboost/private/libs/options/enum_helpers.h>
#include <catboost/private/libs/options/loss_description.h>

#include <library/fast_exp/fast_exp.h>
#include <library/fast_log/fast_log.h>

#include <util/generic/array_ref.h>
#include <util/generic/hash.h>
#include <util/generic/hash_set.h>
#include <util/generic/maybe.h>
#include <util/generic/string.h>
#include <util/generic/ymath.h>
#include <util/string/builder.h>
#include <util/string/cast.h>
#include <util/string/split.h>
#include <util/string/printf.h>
#include <util/system/yassert.h>

#include <limits>
#include <tuple>

<<<<<<< HEAD
=======
using NCB::AppendTemporaryMetricsVector;
using NCB::AsVector;
>>>>>>> 484c86cf

/* TMetric */

static inline double OverflowSafeLogitProb(double approx) {
    double expApprox = exp(approx);
    return approx < 200 ? expApprox / (1.0 + expApprox) : 1.0;
}

TMetric::TMetric(ELossFunction lossFunction, TMap<TString, TString> descriptionParams)
    : LossFunction(lossFunction)
    , DescriptionParams(std::move(descriptionParams)) {
}

EErrorType TMetric::GetErrorType() const {
    return EErrorType::PerObjectError;
}

double TMetric::GetFinalError(const TMetricHolder& error) const {
    Y_ASSERT(error.Stats.size() == 2);
    return error.Stats[1] != 0 ? error.Stats[0] / error.Stats[1] : 0;
}

TVector<TString> TMetric::GetStatDescriptions() const {
    return {"SumError", "SumWeight"};
}

const TMap<TString, TString>& TMetric::GetHints() const {
    return Hints;
}

TString TMetric::GetDescription() const {
    auto descriptionParamsCopy = DescriptionParams;
    descriptionParamsCopy.erase("hints");
    if (UseWeights.IsUserDefined()) {
        descriptionParamsCopy[UseWeights.GetName()] = UseWeights.Get() ? "true" : "false";
    }
    return BuildDescriptionFromParamsMap(LossFunction, descriptionParamsCopy);
}

void TMetric::AddHint(const TString& key, const TString& value) {
    Hints[key] = value;
}

bool TMetric::NeedTarget() const {
    return GetErrorType() != EErrorType::PairwiseError;
}


namespace {
    struct TAdditiveMultiRegressionMetric: public TMultiRegressionMetric {
        explicit TAdditiveMultiRegressionMetric(ELossFunction lossFunction, const TMap<TString, TString>& descriptionParams)
            : TMultiRegressionMetric(lossFunction, descriptionParams) {}
        TMetricHolder Eval(
            TConstArrayRef<TVector<double>> approx,
            TConstArrayRef<TVector<double>> approxDelta,
            TConstArrayRef<TConstArrayRef<float>> target,
            TConstArrayRef<float> weight,
            int begin,
            int end,
            NPar::TLocalExecutor& executor
        ) const final {
            const auto evalMetric = [&](int from, int to) {
                return EvalSingleThread(
                    approx, approxDelta, target, UseWeights.IsIgnored() || UseWeights ? weight : TArrayRef<float>{}, from, to
                );
            };

            return ParallelEvalMetric(evalMetric, GetMinBlockSize(end - begin), begin, end, executor);
        }

        virtual TMetricHolder EvalSingleThread(
            TConstArrayRef<TVector<double>> approx,
            TConstArrayRef<TVector<double>> approxDelta,
            TConstArrayRef<TConstArrayRef<float>> target,
            TConstArrayRef<float> weight,
            int begin,
            int end
        ) const = 0;

        bool IsAdditiveMetric() const override final {
            return true;
        }
    };

    struct TAdditiveMetric: public TMetric {
        explicit TAdditiveMetric(ELossFunction lossFunction, const TMap<TString, TString>& descriptionParams)
            : TMetric(lossFunction, descriptionParams) {}
        TMetricHolder Eval(
            const TVector<TVector<double>>& approx,
            TConstArrayRef<float> target,
            TConstArrayRef<float> weight,
            TConstArrayRef<TQueryInfo> queriesInfo,
            int begin,
            int end,
            NPar::TLocalExecutor& executor
        ) const final {
            return Eval(To2DConstArrayRef<double>(approx), /*approxDelta*/{}, /*isExpApprox*/false, target, weight, queriesInfo, begin, end, executor);
        }

        TMetricHolder Eval(
            const TConstArrayRef<TConstArrayRef<double>> approx,
            const TConstArrayRef<TConstArrayRef<double>> approxDelta,
            bool isExpApprox,
            TConstArrayRef<float> target,
            TConstArrayRef<float> weight,
            TConstArrayRef<TQueryInfo> queriesInfo,
            int begin,
            int end,
            NPar::TLocalExecutor& executor
        ) const final {
            const auto evalMetric = [&](int from, int to) {
                return EvalSingleThread(
                    approx, approxDelta, isExpApprox, target, UseWeights.IsIgnored() || UseWeights ? weight : TVector<float>{}, queriesInfo, from, to
                );
            };

            return ParallelEvalMetric(evalMetric, GetMinBlockSize(end - begin), begin, end, executor);
        }

        virtual TMetricHolder EvalSingleThread(
            const TConstArrayRef<TConstArrayRef<double>> approx,
            const TConstArrayRef<TConstArrayRef<double>> approxDelta,
            bool isExpApprox,
            TConstArrayRef<float> target,
            TConstArrayRef<float> weight,
            TConstArrayRef<TQueryInfo> queriesInfo,
            int begin,
            int end
        ) const = 0;
        bool IsAdditiveMetric() const final {
            return true;
        }
    };

    struct TNonAdditiveMetric: public TMetric {
        explicit TNonAdditiveMetric(ELossFunction lossFunction, const TMap<TString, TString>& descriptionParams)
            : TMetric(lossFunction, descriptionParams) {}
        bool IsAdditiveMetric() const final {
            return false;
        }
    };
}

static inline TConstArrayRef<double> GetRowRef(const TConstArrayRef<TConstArrayRef<double>> matrix, size_t rowIdx) {
    if (matrix.empty()) {
        return TArrayRef<double>();
    } else {
        return matrix[rowIdx];
    }
}

static constexpr ui32 EncodeFlags(bool flagOne, bool flagTwo, bool flagThree = false, bool flagFour = false) {
    return flagOne + flagTwo * 2 + flagThree * 4 + flagFour * 8;
}

/* CrossEntropy */

namespace {
    struct TCrossEntropyMetric final: public TAdditiveMetric {
        explicit TCrossEntropyMetric(ELossFunction lossFunction, const TMap<TString, TString>& params);

        static TVector<THolder<IMetric>> Create(const TMetricConfig& config);

        TMetricHolder EvalSingleThread(
            const TConstArrayRef<TConstArrayRef<double>> approx,
            const TConstArrayRef<TConstArrayRef<double>> approxDelta,
            bool isExpApprox,
            TConstArrayRef<float> target,
            TConstArrayRef<float> weight,
            TConstArrayRef<TQueryInfo> queriesInfo,
            int begin,
            int end
        ) const override;
        void GetBestValue(EMetricBestValue* valueType, float* bestValue) const override;

    private:
        static constexpr double TargetBorder = GetDefaultTargetBorder();
        ELossFunction LossFunction;
    };
} // anonymous namespace

TVector<THolder<IMetric>> TCrossEntropyMetric::Create(const TMetricConfig& config) {
    return AsVector(MakeHolder<TCrossEntropyMetric>(config.metric, config.params));
}

TCrossEntropyMetric::TCrossEntropyMetric(ELossFunction lossFunction, const TMap<TString, TString>& params)
        : TAdditiveMetric(lossFunction, params)
        , LossFunction(lossFunction)
{
    Y_ASSERT(lossFunction == ELossFunction::Logloss || lossFunction == ELossFunction::CrossEntropy);
    if (lossFunction == ELossFunction::CrossEntropy) {
        CB_ENSURE(TargetBorder == GetDefaultTargetBorder(), "TargetBorder is meaningless for crossEntropy metric");
    }
}

TMetricHolder TCrossEntropyMetric::EvalSingleThread(
    const TConstArrayRef<TConstArrayRef<double>> approx,
    const TConstArrayRef<TConstArrayRef<double>> approxDelta,
    bool isExpApprox,
    TConstArrayRef<float> target,
    TConstArrayRef<float> weight,
    TConstArrayRef<TQueryInfo> /*queriesInfo*/,
    int begin,
    int end
) const {
    // p * log(1/(1+exp(-f))) + (1-p) * log(1 - 1/(1+exp(-f))) =
    // p * log(exp(f) / (exp(f) + 1)) + (1-p) * log(exp(-f)/(1+exp(-f))) =
    // p * log(exp(f) / (exp(f) + 1)) + (1-p) * log(1/(exp(f) + 1)) =
    // p * (log(val) - log(val + 1)) + (1-p) * (-log(val + 1)) =
    // p*log(val) - p*log(val+1) - log(val+1) + p*log(val+1) =
    // p*log(val) - log(val+1)

    CB_ENSURE(approx.size() == 1, "Metric logloss supports only single-dimensional data");

    const auto impl = [=] (auto isExpApprox, auto hasDelta, auto hasWeight, auto isLogloss, float targetBorder, TConstArrayRef<double> approx, TConstArrayRef<double> approxDelta) {
        int tailBegin;
        auto holder = NMixedSimdOps::EvalCrossEntropyVectorized(
            isExpApprox,
            hasDelta,
            hasWeight,
            isLogloss,
            approx,
            approxDelta,
            target,
            weight,
            targetBorder,
            begin,
            end,
            &tailBegin);
        for (int i = tailBegin; i < end; ++i) {
            const float w = hasWeight ? weight[i] : 1;
            const float prob = isLogloss ? target[i] > targetBorder : target[i];
            if (isExpApprox) {
                double expApprox = approx[i];
                double nonExpApprox = FastLogf(expApprox);
                if (hasDelta) {
                    expApprox *= approxDelta[i];
                    nonExpApprox += FastLogf(approxDelta[i]);
                }
                holder.Stats[0] += w * (IsFinite(expApprox) ? FastLogf(1 + expApprox) - prob * nonExpApprox : (1 - prob) * nonExpApprox);
            } else {
                double nonExpApprox = approx[i];
                if (hasDelta) {
                    nonExpApprox += approxDelta[i];
                }
                const double expApprox = exp(nonExpApprox);
                holder.Stats[0] += w * (IsFinite(expApprox) ? log(1 + expApprox) - prob * nonExpApprox : (1 - prob) * nonExpApprox);
            }
            holder.Stats[1] += w;
        }
        return holder;
    };
    switch (EncodeFlags(isExpApprox, !approxDelta.empty(), !weight.empty(), LossFunction == ELossFunction::Logloss)) {
        case EncodeFlags(false, false, false, false):
            return impl(std::false_type(), std::false_type(), std::false_type(), std::false_type(), TargetBorder, approx[0], GetRowRef(approxDelta, /*rowIdx*/0));
        case EncodeFlags(false, false, false, true):
            return impl(std::false_type(), std::false_type(), std::false_type(), std::true_type(), TargetBorder, approx[0], GetRowRef(approxDelta, /*rowIdx*/0));
        case EncodeFlags(false, false, true, false):
            return impl(std::false_type(), std::false_type(), std::true_type(), std::false_type(), TargetBorder, approx[0], GetRowRef(approxDelta, /*rowIdx*/0));
        case EncodeFlags(false, false, true, true):
            return impl(std::false_type(), std::false_type(), std::true_type(), std::true_type(), TargetBorder, approx[0], GetRowRef(approxDelta, /*rowIdx*/0));
        case EncodeFlags(false, true, false, false):
            return impl(std::false_type(), std::true_type(), std::false_type(), std::false_type(), TargetBorder, approx[0], GetRowRef(approxDelta, /*rowIdx*/0));
        case EncodeFlags(false, true, false, true):
            return impl(std::false_type(), std::true_type(), std::false_type(), std::true_type(), TargetBorder, approx[0], GetRowRef(approxDelta, /*rowIdx*/0));
        case EncodeFlags(false, true, true, false):
            return impl(std::false_type(), std::true_type(), std::true_type(), std::false_type(), TargetBorder, approx[0], GetRowRef(approxDelta, /*rowIdx*/0));
        case EncodeFlags(false, true, true, true):
            return impl(std::false_type(), std::true_type(), std::true_type(), std::true_type(), TargetBorder, approx[0], GetRowRef(approxDelta, /*rowIdx*/0));
        case EncodeFlags(true, false, false, false):
            return impl(std::true_type(), std::false_type(), std::false_type(), std::false_type(), TargetBorder, approx[0], GetRowRef(approxDelta, /*rowIdx*/0));
        case EncodeFlags(true, false, false, true):
            return impl(std::true_type(), std::false_type(), std::false_type(), std::true_type(), TargetBorder, approx[0], GetRowRef(approxDelta, /*rowIdx*/0));
        case EncodeFlags(true, false, true, false):
            return impl(std::true_type(), std::false_type(), std::true_type(), std::false_type(), TargetBorder, approx[0], GetRowRef(approxDelta, /*rowIdx*/0));
        case EncodeFlags(true, false, true, true):
            return impl(std::true_type(), std::false_type(), std::true_type(), std::true_type(), TargetBorder, approx[0], GetRowRef(approxDelta, /*rowIdx*/0));
        case EncodeFlags(true, true, false, false):
            return impl(std::true_type(), std::true_type(), std::false_type(), std::false_type(), TargetBorder, approx[0], GetRowRef(approxDelta, /*rowIdx*/0));
        case EncodeFlags(true, true, false, true):
            return impl(std::true_type(), std::true_type(), std::false_type(), std::true_type(), TargetBorder, approx[0], GetRowRef(approxDelta, /*rowIdx*/0));
        case EncodeFlags(true, true, true, false):
            return impl(std::true_type(), std::true_type(), std::true_type(), std::false_type(), TargetBorder, approx[0], GetRowRef(approxDelta, /*rowIdx*/0));
        case EncodeFlags(true, true, true, true):
            return impl(std::true_type(), std::true_type(), std::true_type(), std::true_type(), TargetBorder, approx[0], GetRowRef(approxDelta, /*rowIdx*/0));
        default:
            Y_VERIFY(false);
    }
}

void TCrossEntropyMetric::GetBestValue(EMetricBestValue* valueType, float*) const {
    *valueType = EMetricBestValue::Min;
}

/* CtrFactor */

namespace {
    class TCtrFactorMetric final: public TAdditiveMetric {
    public:
        explicit TCtrFactorMetric(const TMap<TString, TString>& params)
            : TAdditiveMetric(ELossFunction::CtrFactor, params) {
        }
        TMetricHolder EvalSingleThread(
            const TConstArrayRef<TConstArrayRef<double>> approx,
            const TConstArrayRef<TConstArrayRef<double>> approxDelta,
            bool isExpApprox,
            TConstArrayRef<float> target,
            TConstArrayRef<float> weight,
            TConstArrayRef<TQueryInfo> queriesInfo,
            int begin,
            int end
        ) const override;
        void GetBestValue(EMetricBestValue* valueType, float* bestValue) const override;

    private:
        static constexpr double TargetBorder = GetDefaultTargetBorder();
    };
}

THolder<IMetric> MakeCtrFactorMetric(const TMap<TString, TString>& params) {
    return MakeHolder<TCtrFactorMetric>(params);
}

TMetricHolder TCtrFactorMetric::EvalSingleThread(
    const TConstArrayRef<TConstArrayRef<double>> approx,
    const TConstArrayRef<TConstArrayRef<double>> approxDelta,
    bool isExpApprox,
    TConstArrayRef<float> target,
    TConstArrayRef<float> weight,
    TConstArrayRef<TQueryInfo> /*queriesInfo*/,
    int begin,
    int end
) const {
    CB_ENSURE(approx.size() == 1, "Metric CtrFactor supports only single-dimensional data");
    Y_ASSERT(approxDelta.empty());
    Y_ASSERT(!isExpApprox);

    const auto& approxVec = approx.front();
    Y_ASSERT(approxVec.size() == target.size());

    TMetricHolder holder(2);
    const double* approxPtr = approxVec.data();
    const float* targetPtr = target.data();
    for (int i = begin; i < end; ++i) {
        float w = weight.empty() ? 1 : weight[i];
        const float targetVal = targetPtr[i] > TargetBorder;
        holder.Stats[0] += w * targetVal;

        const double p = OverflowSafeLogitProb(approxPtr[i]);
        holder.Stats[1] += w * p;
    }
    return holder;
}

void TCtrFactorMetric::GetBestValue(EMetricBestValue* valueType, float* bestValue) const {
    *valueType = EMetricBestValue::FixedValue;
    *bestValue = 1;
}

/* MultiRMSE */
namespace {
    struct TMultiRMSEMetric final: public TAdditiveMultiRegressionMetric {
        explicit TMultiRMSEMetric(const TMap<TString, TString>& params)
            : TAdditiveMultiRegressionMetric(ELossFunction::MultiRMSE, params)
        {}

        static TVector<THolder<IMetric>> Create(const TMetricConfig& config);

        TMetricHolder EvalSingleThread(
            TConstArrayRef<TVector<double>> approx,
            TConstArrayRef<TVector<double>> approxDelta,
            TConstArrayRef<TConstArrayRef<float>> target,
            TConstArrayRef<float> weight,
            int begin,
            int end
        ) const override;
        void GetBestValue(EMetricBestValue* valueType, float* bestValue) const override;
        double GetFinalError(const TMetricHolder& error) const override;
    };
}

// static
TVector<THolder<IMetric>> TMultiRMSEMetric::Create(const TMetricConfig& config) {
    return AsVector(MakeHolder<TMultiRMSEMetric>(config.params));
}

TMetricHolder TMultiRMSEMetric::EvalSingleThread(
    TConstArrayRef<TVector<double>> approx,
    TConstArrayRef<TVector<double>> approxDelta,
    TConstArrayRef<TConstArrayRef<float>> target,
    TConstArrayRef<float> weight,
    int begin,
    int end
) const {
    const auto evalImpl = [&](bool useWeights, bool hasDelta) {
        const auto realApprox = [&](int dim, int idx) { return approx[dim][idx] + (hasDelta ? approxDelta[dim][idx] : 0); };
        const auto realWeight = [&](int idx) { return useWeights ? weight[idx] : 1; };

        TMetricHolder error(2);
        for (auto dim : xrange(target.size())) {
            for (auto i : xrange(begin, end)) {
                error.Stats[0] += realWeight(i) * Sqr(realApprox(dim, i) - target[dim][i]);
            }
        }
        for (auto i : xrange(begin, end)) {
            error.Stats[1] += realWeight(i);
        }
        return error;
    };

    return DispatchGenericLambda(evalImpl, !weight.empty(), !approxDelta.empty());
}

double TMultiRMSEMetric::GetFinalError(const TMetricHolder& error) const {
    return error.Stats[1] == 0 ? 0 : sqrt(error.Stats[0] / error.Stats[1]);
}

void TMultiRMSEMetric::GetBestValue(EMetricBestValue* valueType, float* /*bestValue*/) const {
    *valueType = EMetricBestValue::Min;
}

/* RMSE */

namespace {
    struct TRMSEMetric final: public TAdditiveMetric {
        explicit TRMSEMetric(const TMap<TString, TString>& params)
            : TAdditiveMetric(ELossFunction::RMSE, params)
        {}

        static TVector<THolder<IMetric>> Create(const TMetricConfig& config);
        TMetricHolder EvalSingleThread(
            const TConstArrayRef<TConstArrayRef<double>> approx,
            const TConstArrayRef<TConstArrayRef<double>> approxDelta,
            bool isExpApprox,
            TConstArrayRef<float> target,
            TConstArrayRef<float> weight,
            TConstArrayRef<TQueryInfo> queriesInfo,
            int begin,
            int end
        ) const override;
        double GetFinalError(const TMetricHolder& error) const override;
        void GetBestValue(EMetricBestValue* valueType, float* bestValue) const override;
    };
}

TVector<THolder<IMetric>> TRMSEMetric::Create(const TMetricConfig& config) {
    return AsVector(MakeHolder<TRMSEMetric>(config.params));
}

TMetricHolder TRMSEMetric::EvalSingleThread(
    const TConstArrayRef<TConstArrayRef<double>> approx,
    const TConstArrayRef<TConstArrayRef<double>> approxDelta,
    bool isExpApprox,
    TConstArrayRef<float> target,
    TConstArrayRef<float> weight,
    TConstArrayRef<TQueryInfo> /*queriesInfo*/,
    int begin,
    int end
) const {
    CB_ENSURE(approx.size() == 1, "Metric RMSE supports only single-dimensional data");
    Y_ASSERT(!isExpApprox);

    const auto impl = [=] (auto hasDelta, auto hasWeight, TConstArrayRef<double> approx, TConstArrayRef<double> approxDelta) {
        TMetricHolder error(2);
        for (int k : xrange(begin, end)) {
            double targetMismatch = approx[k] - target[k];
            if (hasDelta) {
                targetMismatch += approxDelta[k];
            }
            const float w = hasWeight ? weight[k] : 1;
            error.Stats[0] += Sqr(targetMismatch) * w;
            error.Stats[1] += w;
        }
        return error;
    };
    switch (EncodeFlags(!approxDelta.empty(), !weight.empty())) {
        case EncodeFlags(false, false):
            return impl(std::false_type(), std::false_type(), approx[0], GetRowRef(approxDelta, /*rowIdx*/0));
        case EncodeFlags(false, true):
            return impl(std::false_type(), std::true_type(), approx[0], GetRowRef(approxDelta, /*rowIdx*/0));
        case EncodeFlags(true, false):
            return impl(std::true_type(), std::false_type(), approx[0], GetRowRef(approxDelta, /*rowIdx*/0));
        case EncodeFlags(true, true):
            return impl(std::true_type(), std::true_type(), approx[0], GetRowRef(approxDelta, /*rowIdx*/0));
        default:
            Y_VERIFY(false);
    }
}

double TRMSEMetric::GetFinalError(const TMetricHolder& error) const {
    return sqrt(error.Stats[0] / (error.Stats[1] + 1e-38));
}

void TRMSEMetric::GetBestValue(EMetricBestValue* valueType, float*) const {
    *valueType = EMetricBestValue::Min;
}

/* Lq */

namespace {
    struct TLqMetric final: public TAdditiveMetric {
        explicit TLqMetric(double q, const TMap<TString, TString>& params)
            : TAdditiveMetric(ELossFunction::Lq, params)
            , Q(q) {
            CB_ENSURE(Q >= 1, "Lq metric is defined for q >= 1, got " << q);
        }

        static TVector<THolder<IMetric>> Create(const TMetricConfig& config);

        TMetricHolder EvalSingleThread(
                const TConstArrayRef<TConstArrayRef<double>> approx,
                const TConstArrayRef<TConstArrayRef<double>> approxDelta,
                bool isExpApprox,
                TConstArrayRef<float> target,
                TConstArrayRef<float> weight,
                TConstArrayRef<TQueryInfo> queriesInfo,
                int begin,
                int end
        ) const override;
        void GetBestValue(EMetricBestValue* valueType, float* bestValue) const override;

    private:
        const double Q;
    };
}

// static
TVector<THolder<IMetric>> TLqMetric::Create(const TMetricConfig& config) {
    CB_ENSURE(config.params.contains("q"), "Metric " << ELossFunction::Lq << " requires q as parameter");
    config.validParams->insert("q");
    return AsVector(MakeHolder<TLqMetric>(FromString<float>(config.params.at("q")),
                                          config.params));
}

TMetricHolder TLqMetric::EvalSingleThread(
        const TConstArrayRef<TConstArrayRef<double>> approx,
        const TConstArrayRef<TConstArrayRef<double>> approxDelta,
        bool isExpApprox,
        TConstArrayRef<float> target,
        TConstArrayRef<float> weight,
        TConstArrayRef<TQueryInfo> /*queriesInfo*/,
        int begin,
        int end
) const {
    CB_ENSURE(approx.size() == 1, "Metric Lq supports only single-dimensional data");
    Y_ASSERT(!isExpApprox);
    const auto impl = [=] (auto hasDelta, auto hasWeight, TConstArrayRef<double> approx, TConstArrayRef<double> approxDelta) {
        TMetricHolder error(2);
        for (int k : xrange(begin, end)) {
            double targetMismatch = approx[k] - target[k];
            if (hasDelta) {
                targetMismatch += approxDelta[k];
            }
            const float w = hasWeight ? weight[k] : 1;
            error.Stats[0] += std::pow(Abs(targetMismatch), Q) * w;
            error.Stats[1] += w;
        }
        return error;
    };
    switch (EncodeFlags(!approxDelta.empty(), !weight.empty())) {
        case EncodeFlags(false, false):
            return impl(std::false_type(), std::false_type(), approx[0], GetRowRef(approxDelta, /*rowIdx*/0));
        case EncodeFlags(false, true):
            return impl(std::false_type(), std::true_type(), approx[0], GetRowRef(approxDelta, /*rowIdx*/0));
        case EncodeFlags(true, false):
            return impl(std::true_type(), std::false_type(), approx[0], GetRowRef(approxDelta, /*rowIdx*/0));
        case EncodeFlags(true, true):
            return impl(std::true_type(), std::true_type(), approx[0], GetRowRef(approxDelta, /*rowIdx*/0));
        default:
            Y_VERIFY(false);
    }
}

void TLqMetric::GetBestValue(EMetricBestValue* valueType, float*) const {
    *valueType = EMetricBestValue::Min;
}

/* Quantile */

namespace {
    class TQuantileMetric final: public TAdditiveMetric {
    public:
        explicit TQuantileMetric(ELossFunction lossFunction,
                                 const TMap<TString, TString>& params, double alpha, double delta);

        static TVector<THolder<IMetric>> Create(const TMetricConfig& config);

        TMetricHolder EvalSingleThread(
            const TConstArrayRef<TConstArrayRef<double>> approx,
            const TConstArrayRef<TConstArrayRef<double>> approxDelta,
            bool isExpApprox,
            TConstArrayRef<float> target,
            TConstArrayRef<float> weight,
            TConstArrayRef<TQueryInfo> queriesInfo,
            int begin,
            int end
        ) const override;
        TString GetDescription() const override;
        void GetBestValue(EMetricBestValue* valueType, float* bestValue) const override;

    private:
        static constexpr double MaeAlpha = 0.5;
        static constexpr double MaeDelta = 1e-6;
        ELossFunction LossFunction;
        double Alpha;
        double Delta;
    };
}

// static.
TVector<THolder<IMetric>> TQuantileMetric::Create(const TMetricConfig& config) {
    switch (config.metric) {
        case ELossFunction::MAE:
            return AsVector(MakeHolder<TQuantileMetric>(config.metric, config.params, MaeAlpha, MaeDelta));
            break;
        case ELossFunction::Quantile: {
            double alpha = NCatboostOptions::GetParamOrDefault(config.params, "alpha", 0.5);
            double delta = NCatboostOptions::GetParamOrDefault(config.params, "delta", 1e-6);

            config.validParams->insert("alpha");
            config.validParams->insert("delta");
            return AsVector(MakeHolder<TQuantileMetric>(config.metric, config.params, alpha, delta));
            break;
        }
        default:
            // Unreachable.
            CB_ENSURE(false, "Unreachable.");
    }
}

TQuantileMetric::TQuantileMetric(ELossFunction lossFunction, const TMap<TString, TString>& params, double alpha, double delta)
        : TAdditiveMetric(lossFunction, params)
        , LossFunction(lossFunction)
        , Alpha(alpha)
        , Delta(delta)
{
    Y_ASSERT(Delta >= 0 && Delta <= 1e-2);
    Y_ASSERT(lossFunction == ELossFunction::Quantile || lossFunction == ELossFunction::MAE);
    CB_ENSURE(lossFunction == ELossFunction::Quantile || alpha == 0.5, "Alpha parameter should not be used for MAE loss");
    CB_ENSURE(Alpha > -1e-6 && Alpha < 1.0 + 1e-6, "Alpha parameter for quantile metric should be in interval [0, 1]");
}

TMetricHolder TQuantileMetric::EvalSingleThread(
    const TConstArrayRef<TConstArrayRef<double>> approx,
    const TConstArrayRef<TConstArrayRef<double>> approxDelta,
    bool isExpApprox,
    TConstArrayRef<float> target,
    TConstArrayRef<float> weight,
    TConstArrayRef<TQueryInfo> /*queriesInfo*/,
    int begin,
    int end
) const {
    CB_ENSURE(approx.size() == 1, "Metric quantile supports only single-dimensional data");
    Y_ASSERT(!isExpApprox);
    const auto impl = [=] (auto hasDelta, auto hasWeight, double alpha, bool isMAE, TConstArrayRef<double> approx, TConstArrayRef<double> approxDelta) {
        TMetricHolder error(2);
        for (int i : xrange(begin, end)) {
            double val = target[i] - approx[i];
            if (hasDelta) {
                val -= approxDelta[i];
            }
            const double multiplier = (abs(val) < Delta) ? 0 : ((val > 0) ? alpha : -(1 - alpha));
            if (val < -Delta) {
                val += Delta;
            } else if (val > Delta) {
                val -= Delta;
            }

            const float w = hasWeight ? weight[i] : 1;
            error.Stats[0] += (multiplier * val) * w;
            error.Stats[1] += w;
        }
        if (isMAE) {
            error.Stats[0] *= 2;
        }
        return error;
    };
    switch (EncodeFlags(!approxDelta.empty(), !weight.empty())) {
        case EncodeFlags(false, false):
            return impl(std::false_type(), std::false_type(), Alpha, LossFunction == ELossFunction::MAE, approx[0], GetRowRef(approxDelta, /*rowIdx*/0));
        case EncodeFlags(false, true):
            return impl(std::false_type(), std::true_type(), Alpha, LossFunction == ELossFunction::MAE, approx[0], GetRowRef(approxDelta, /*rowIdx*/0));
        case EncodeFlags(true, false):
            return impl(std::true_type(), std::false_type(), Alpha, LossFunction == ELossFunction::MAE, approx[0], GetRowRef(approxDelta, /*rowIdx*/0));
        case EncodeFlags(true, true):
            return impl(std::true_type(), std::true_type(), Alpha, LossFunction == ELossFunction::MAE, approx[0], GetRowRef(approxDelta, /*rowIdx*/0));
        default:
            Y_VERIFY(false);
    }
}

TString TQuantileMetric::GetDescription() const {
    if (LossFunction == ELossFunction::Quantile) {
        if (Delta == 1e-6) {
            const TMetricParam<double> alpha("alpha", Alpha, /*userDefined*/true);
            return BuildDescription(LossFunction, UseWeights, "%.3g", alpha);
        }
        const TMetricParam<double> alpha("alpha", Alpha, /*userDefined*/true);
        const TMetricParam<double> delta("delta", Delta, /*userDefined*/true);
        return BuildDescription(LossFunction, UseWeights, "%.3g", alpha, "%g", delta);
    } else {
        return BuildDescription(LossFunction, UseWeights);
    }
}

void TQuantileMetric::GetBestValue(EMetricBestValue* valueType, float*) const {
    *valueType = EMetricBestValue::Min;
}

/* Expectile */
namespace {
    class TExpectileMetric final: public TAdditiveMetric {
    public:
        explicit TExpectileMetric(const TMap<TString, TString>& params, double alpha);

        static TVector<THolder<IMetric>> Create(const TMetricConfig& config);

        TMetricHolder EvalSingleThread(
            const TConstArrayRef<TConstArrayRef<double>> approx,
            const TConstArrayRef<TConstArrayRef<double>> approxDelta,
            bool isExpApprox,
            TConstArrayRef<float> target,
            TConstArrayRef<float> weight,
            TConstArrayRef<TQueryInfo> queriesInfo,
            int begin,
            int end
        ) const override;
        void GetBestValue(EMetricBestValue* valueType, float* bestValue) const override;

    private:
        const double Alpha;
        static constexpr double DefaultAlpha = 0.5;
    };
}

// static.
TVector<THolder<IMetric>> TExpectileMetric::Create(const TMetricConfig& config) {
    auto it = config.params.find("alpha");
    config.validParams->insert("alpha");
    return AsVector(MakeHolder<TExpectileMetric>(
        config.params,
        it != config.params.end() ? FromString<float>(it->second) : DefaultAlpha));
}

TExpectileMetric::TExpectileMetric(const TMap<TString, TString>& params, double alpha)
        : TAdditiveMetric(ELossFunction::Expectile, params)
        , Alpha(alpha)
{
    CB_ENSURE(Alpha > -1e-6 && Alpha < 1.0 + 1e-6, "Alpha parameter for expectile metric should be in interval [0, 1]");
}

TMetricHolder TExpectileMetric::EvalSingleThread(
    const TConstArrayRef<TConstArrayRef<double>> approx,
    const TConstArrayRef<TConstArrayRef<double>> approxDelta,
    bool isExpApprox,
    TConstArrayRef<float> target,
    TConstArrayRef<float> weight,
    TConstArrayRef<TQueryInfo> /*queriesInfo*/,
    int begin,
    int end
) const {
    CB_ENSURE(approx.size() == 1, "Metric expectile supports only single-dimensional data");
    Y_ASSERT(!isExpApprox);
    const auto impl = [=] (auto hasDelta, auto hasWeight, double alpha, TConstArrayRef<double> approx, TConstArrayRef<double> approxDelta) {
        TMetricHolder error(2);
        for (int i : xrange(begin, end)) {
            double val = target[i] - approx[i];
            if (hasDelta) {
                val -= approxDelta[i];
            }
            const double multiplier = (val > 0) ? alpha: (1 - alpha);
            const float w = hasWeight ? weight[i] : 1;
            error.Stats[0] += multiplier * Sqr(val) * w;
            error.Stats[1] += w;
        }
        return error;
    };
    switch (EncodeFlags(!approxDelta.empty(), !weight.empty())) {
        case EncodeFlags(false, false):
            return impl(std::false_type(), std::false_type(), Alpha, approx[0], GetRowRef(approxDelta, /*rowIdx*/0));
        case EncodeFlags(false, true):
            return impl(std::false_type(), std::true_type(), Alpha, approx[0], GetRowRef(approxDelta, /*rowIdx*/0));
        case EncodeFlags(true, false):
            return impl(std::true_type(), std::false_type(), Alpha, approx[0], GetRowRef(approxDelta, /*rowIdx*/0));
        case EncodeFlags(true, true):
            return impl(std::true_type(), std::true_type(), Alpha, approx[0], GetRowRef(approxDelta, /*rowIdx*/0));
        default:
            Y_VERIFY(false);
    }
}

void TExpectileMetric::GetBestValue(EMetricBestValue* valueType, float*) const {
    *valueType = EMetricBestValue::Min;
}

/* LogLinQuantile */

namespace {
    class TLogLinQuantileMetric final: public TAdditiveMetric {
    public:
        explicit TLogLinQuantileMetric(const TMap<TString, TString>& params, double alpha);

        static TVector<THolder<IMetric>> Create(const TMetricConfig& config);

        TMetricHolder EvalSingleThread(
            const TConstArrayRef<TConstArrayRef<double>> approx,
            const TConstArrayRef<TConstArrayRef<double>> approxDelta,
            bool isExpApprox,
            TConstArrayRef<float> target,
            TConstArrayRef<float> weight,
            TConstArrayRef<TQueryInfo> queriesInfo,
            int begin,
            int end
        ) const override;
        void GetBestValue(EMetricBestValue* valueType, float* bestValue) const override;

    private:
        const double Alpha;
        static constexpr double DefaultAlpha = 0.5;
    };
}

// static.
TVector<THolder<IMetric>> TLogLinQuantileMetric::Create(const TMetricConfig& config) {
    auto it = config.params.find("alpha");
    config.validParams->insert("alpha");
    return AsVector(MakeHolder<TLogLinQuantileMetric>(config.params,
        it != config.params.end() ? FromString<float>(it->second) : DefaultAlpha));
}

TLogLinQuantileMetric::TLogLinQuantileMetric(const TMap<TString, TString>& params, double alpha)
        : TAdditiveMetric(ELossFunction::LogLinQuantile, params)
        , Alpha(alpha)
{
    CB_ENSURE(Alpha > -1e-6 && Alpha < 1.0 + 1e-6, "Alpha parameter for log-linear quantile metric should be in interval (0, 1)");
}

TMetricHolder TLogLinQuantileMetric::EvalSingleThread(
    const TConstArrayRef<TConstArrayRef<double>> approx,
    const TConstArrayRef<TConstArrayRef<double>> approxDelta,
    bool isExpApprox,
    TConstArrayRef<float> target,
    TConstArrayRef<float> weight,
    TConstArrayRef<TQueryInfo> /*queriesInfo*/,
    int begin,
    int end
) const {
    CB_ENSURE(approx.size() == 1, "Metric log-linear quantile supports only single-dimensional data");
    const auto impl = [=] (auto isExpApprox, auto hasDelta, auto hasWeight, double alpha, TConstArrayRef<double> approx, TConstArrayRef<double> approxDelta) {
        TMetricHolder error(2);
        for (int i : xrange(begin, end)) {
            double expApprox = approx[i];
            if (isExpApprox) {
                if (hasDelta) {
                    expApprox *= approxDelta[i];
                }
            } else {
                if (hasDelta) {
                    expApprox += approxDelta[i];
                }
                FastExpInplace(&expApprox, 1);
            }
            const double val = target[i] - expApprox;
            const double multiplier = (val > 0) ? alpha : -(1 - alpha);
            const float w = hasWeight ? weight[i] : 1;
            error.Stats[0] += (multiplier * val) * w;
            error.Stats[1] += w;
        }
        return error;
    };
    switch (EncodeFlags(isExpApprox, !approxDelta.empty(), !weight.empty())) {
        case EncodeFlags(false, false, false):
            return impl(std::false_type(), std::false_type(), std::false_type(), Alpha, approx[0], GetRowRef(approxDelta, /*rowIdx*/0));
        case EncodeFlags(false, false, true):
            return impl(std::false_type(), std::false_type(), std::true_type(), Alpha, approx[0], GetRowRef(approxDelta, /*rowIdx*/0));
        case EncodeFlags(false, true, false):
            return impl(std::false_type(), std::true_type(), std::false_type(), Alpha, approx[0], GetRowRef(approxDelta, /*rowIdx*/0));
        case EncodeFlags(false, true, true):
            return impl(std::false_type(), std::true_type(), std::true_type(), Alpha, approx[0], GetRowRef(approxDelta, /*rowIdx*/0));
        case EncodeFlags(true, false, false):
            return impl(std::true_type(), std::false_type(), std::false_type(), Alpha, approx[0], GetRowRef(approxDelta, /*rowIdx*/0));
        case EncodeFlags(true, false, true):
            return impl(std::true_type(), std::false_type(), std::true_type(), Alpha, approx[0], GetRowRef(approxDelta, /*rowIdx*/0));
        case EncodeFlags(true, true, false):
            return impl(std::true_type(), std::true_type(), std::false_type(), Alpha, approx[0], GetRowRef(approxDelta, /*rowIdx*/0));
        case EncodeFlags(true, true, true):
            return impl(std::true_type(), std::true_type(), std::true_type(), Alpha, approx[0], GetRowRef(approxDelta, /*rowIdx*/0));
        default:
            Y_VERIFY(false);
    }
}

void TLogLinQuantileMetric::GetBestValue(EMetricBestValue* valueType, float*) const {
    *valueType = EMetricBestValue::Min;
}

/* MAPE */

namespace {
    struct TMAPEMetric final : public TAdditiveMetric {
        explicit TMAPEMetric(const TMap<TString, TString>& params)
            : TAdditiveMetric(ELossFunction::MAPE, params)
        {}

        static TVector<THolder<IMetric>> Create(const TMetricConfig& config);

        TMetricHolder EvalSingleThread(
            const TConstArrayRef<TConstArrayRef<double>> approx,
            const TConstArrayRef<TConstArrayRef<double>> approxDelta,
            bool isExpApprox,
            TConstArrayRef<float> target,
            TConstArrayRef<float> weight,
            TConstArrayRef<TQueryInfo> queriesInfo,
            int begin,
            int end
        ) const override;
        void GetBestValue(EMetricBestValue* valueType, float* bestValue) const override;
    };
}

// static.
TVector<THolder<IMetric>> TMAPEMetric::Create(const TMetricConfig& config) {
    return AsVector(MakeHolder<TMAPEMetric>(config.params));
}

TMetricHolder TMAPEMetric::EvalSingleThread(
    const TConstArrayRef<TConstArrayRef<double>> approx,
    const TConstArrayRef<TConstArrayRef<double>> approxDelta,
    bool isExpApprox,
    TConstArrayRef<float> target,
    TConstArrayRef<float> weight,
    TConstArrayRef<TQueryInfo> /*queriesInfo*/,
    int begin,
    int end
) const {
    CB_ENSURE(approx.size() == 1, "Metric MAPE quantile supports only single-dimensional data");
    Y_ASSERT(!isExpApprox);
    const auto impl = [=] (auto hasDelta, auto hasWeight, TConstArrayRef<double> approx, TConstArrayRef<double> approxDelta) {
        TMetricHolder error(2);
        for (int k : xrange(begin, end)) {
            const float w = hasWeight ? weight[k] : 1;
            const double delta = hasDelta ? approxDelta[k] : 0;
            error.Stats[0] += Abs(target[k] - (approx[k] + delta)) / Max(1.f, Abs(target[k])) * w;
            error.Stats[1] += w;
        }
        return error;
    };
    switch (EncodeFlags(!approxDelta.empty(), !weight.empty())) {
        case EncodeFlags(false, false):
            return impl(std::false_type(), std::false_type(), approx[0], GetRowRef(approxDelta, /*rowIdx*/0));
        case EncodeFlags(false, true):
            return impl(std::false_type(), std::true_type(), approx[0], GetRowRef(approxDelta, /*rowIdx*/0));
        case EncodeFlags(true, false):
            return impl(std::true_type(), std::false_type(), approx[0], GetRowRef(approxDelta, /*rowIdx*/0));
        case EncodeFlags(true, true):
            return impl(std::true_type(), std::true_type(), approx[0], GetRowRef(approxDelta, /*rowIdx*/0));
        default:
            Y_VERIFY(false);
    }
}

void TMAPEMetric::GetBestValue(EMetricBestValue* valueType, float*) const {
    *valueType = EMetricBestValue::Min;
}

/* Greater K */

namespace {
    struct TNumErrorsMetric final: public TAdditiveMetric {
        explicit TNumErrorsMetric(const TMap<TString, TString>& params, double greaterThen)
            : TAdditiveMetric(ELossFunction::NumErrors, params)
            , GreaterThan(greaterThen) {
            CB_ENSURE(greaterThen > 0, "Error: NumErrors metric requires num_erros > 0 parameter, got " << greaterThen);
        }

        static TVector<THolder<IMetric>> Create(const TMetricConfig& config);

        TMetricHolder EvalSingleThread(
                const TConstArrayRef<TConstArrayRef<double>> approx,
                const TConstArrayRef<TConstArrayRef<double>> approxDelta,
                bool isExpApprox,
                TConstArrayRef<float> target,
                TConstArrayRef<float> weight,
                TConstArrayRef<TQueryInfo> queriesInfo,
                int queryStartIndex,
                int queryEndIndex
        ) const override;
        void GetBestValue(EMetricBestValue* valueType, float* bestValue) const override;

    private:
        const double GreaterThan;
    };
}

TVector<THolder<IMetric>> TNumErrorsMetric::Create(const TMetricConfig& config) {
    CB_ENSURE(config.params.contains("greater_than"), "Metric " << ELossFunction::NumErrors << " requires greater_than as parameter");
    config.validParams->insert("greater_than");
    return AsVector(MakeHolder<TNumErrorsMetric>(config.params,
                                                 FromString<double>(config.params.at("greater_than"))));
}

TMetricHolder TNumErrorsMetric::EvalSingleThread(
        const TConstArrayRef<TConstArrayRef<double>> approx,
        const TConstArrayRef<TConstArrayRef<double>> approxDelta,
        bool isExpApprox,
        TConstArrayRef<float> target,
        TConstArrayRef<float> weight,
        TConstArrayRef<TQueryInfo> /*queriesInfo*/,
        int begin,
        int end
) const {
    CB_ENSURE(approx.size() == 1, "Metric NumErrors supports only single-dimensional data");
    Y_ASSERT(approxDelta.empty());
    Y_ASSERT(!isExpApprox);

    const auto& approxVec = approx.front();
    Y_ASSERT(approxVec.size() == target.size());

    TMetricHolder error(2);
    for (int k = begin; k < end; ++k) {
        float w = weight.empty() ? 1 : weight[k];
        error.Stats[0] += (Abs(approxVec[k] - target[k]) > GreaterThan ? 1 : 0) * w;
        error.Stats[1] += w;
    }

    return error;
}

void TNumErrorsMetric::GetBestValue(EMetricBestValue* valueType, float*) const {
    *valueType = EMetricBestValue::Min;
}

/* Poisson */

namespace {
    struct TPoissonMetric final: public TAdditiveMetric {
        explicit TPoissonMetric(const TMap<TString, TString>& params)
        : TAdditiveMetric(ELossFunction::Poisson, params) {
        }

        static TVector<THolder<IMetric>> Create(const TMetricConfig& config);
        TMetricHolder EvalSingleThread(
            const TConstArrayRef<TConstArrayRef<double>> approx,
            const TConstArrayRef<TConstArrayRef<double>> approxDelta,
            bool isExpApprox,
            TConstArrayRef<float> target,
            TConstArrayRef<float> weight,
            TConstArrayRef<TQueryInfo> queriesInfo,
            int begin,
            int end
        ) const override;
        void GetBestValue(EMetricBestValue* valueType, float* bestValue) const override;
    };
}

// static
TVector<THolder<IMetric>> TPoissonMetric::Create(const TMetricConfig& config) {
    return AsVector(MakeHolder<TPoissonMetric>(config.params));
}

TMetricHolder TPoissonMetric::EvalSingleThread(
    const TConstArrayRef<TConstArrayRef<double>> approx,
    const TConstArrayRef<TConstArrayRef<double>> approxDelta,
    bool isExpApprox,
    TConstArrayRef<float> target,
    TConstArrayRef<float> weight,
    TConstArrayRef<TQueryInfo> /*queriesInfo*/,
    int begin,
    int end
) const {
    // Error function:
    // Sum_d[approx(d) - target(d) * log(approx(d))]
    // approx(d) == exp(Sum(tree_value))

    Y_ASSERT(approx.size() == 1);
    const auto impl = [=] (auto isExpApprox, auto hasDelta, auto hasWeight, TConstArrayRef<double> approx, TConstArrayRef<double> approxDelta) {
        TMetricHolder error(2);
        for (int i : xrange(begin, end)) {
            double expApprox = approx[i], nonExpApprox;
            if (isExpApprox) {
                if (hasDelta) {
                    expApprox *= approxDelta[i];
                }
                nonExpApprox = FastLogf(expApprox);
            } else {
                if (hasDelta) {
                    expApprox += approxDelta[i];
                }
                nonExpApprox = expApprox;
                FastExpInplace(&expApprox, 1);
            }
            const float w = hasWeight ? weight[i] : 1;
            error.Stats[0] += (expApprox - target[i] * nonExpApprox) * w;
            error.Stats[1] += w;
        }
        return error;
    };
    switch (EncodeFlags(isExpApprox, !approxDelta.empty(), !weight.empty())) {
        case EncodeFlags(false, false, false):
            return impl(std::false_type(), std::false_type(), std::false_type(), approx[0], GetRowRef(approxDelta, /*rowIdx*/0));
        case EncodeFlags(false, false, true):
            return impl(std::false_type(), std::false_type(), std::true_type(), approx[0], GetRowRef(approxDelta, /*rowIdx*/0));
        case EncodeFlags(false, true, false):
            return impl(std::false_type(), std::true_type(), std::false_type(), approx[0], GetRowRef(approxDelta, /*rowIdx*/0));
        case EncodeFlags(false, true, true):
            return impl(std::false_type(), std::true_type(), std::true_type(), approx[0], GetRowRef(approxDelta, /*rowIdx*/0));
        case EncodeFlags(true, false, false):
            return impl(std::true_type(), std::false_type(), std::false_type(), approx[0], GetRowRef(approxDelta, /*rowIdx*/0));
        case EncodeFlags(true, false, true):
            return impl(std::true_type(), std::false_type(), std::true_type(), approx[0], GetRowRef(approxDelta, /*rowIdx*/0));
        case EncodeFlags(true, true, false):
            return impl(std::true_type(), std::true_type(), std::false_type(), approx[0], GetRowRef(approxDelta, /*rowIdx*/0));
        case EncodeFlags(true, true, true):
            return impl(std::true_type(), std::true_type(), std::true_type(), approx[0], GetRowRef(approxDelta, /*rowIdx*/0));
        default:
            Y_VERIFY(false);
    }
}

void TPoissonMetric::GetBestValue(EMetricBestValue* valueType, float*) const {
    *valueType = EMetricBestValue::Min;
}

/* Tweedie */

namespace {
    struct TTweedieMetric final: public TAdditiveMetric {
        explicit TTweedieMetric(const TMap<TString, TString>& params, double variance_power)
            : TAdditiveMetric(ELossFunction::Tweedie, params)
            , VariancePower(variance_power) {
            CB_ENSURE(VariancePower > 1 && VariancePower < 2, "Tweedie metric is defined for 1 < variance_power < 2, got " << variance_power);
        }

        static TVector<THolder<IMetric>> Create(const TMetricConfig& config);

        TMetricHolder EvalSingleThread(
                const TConstArrayRef<TConstArrayRef<double>> approx,
                const TConstArrayRef<TConstArrayRef<double>> approxDelta,
                bool isExpApprox,
                TConstArrayRef<float> target,
                TConstArrayRef<float> weight,
                TConstArrayRef<TQueryInfo> queriesInfo,
                int begin,
                int end
        ) const override;
        void GetBestValue(EMetricBestValue* valueType, float* bestValue) const override;

    private:
        const double VariancePower;
    };
}

// static
TVector<THolder<IMetric>> TTweedieMetric::Create(const TMetricConfig& config) {
    CB_ENSURE(config.params.contains("variance_power"), "Metric " << ELossFunction::Tweedie << " requires variance_power as parameter");
    config.validParams->insert("variance_power");
    return AsVector(MakeHolder<TTweedieMetric>(config.params,
                                               FromString<float>(config.params.at("variance_power"))));
}

TMetricHolder TTweedieMetric::EvalSingleThread(
        const TConstArrayRef<TConstArrayRef<double>> approx,
        const TConstArrayRef<TConstArrayRef<double>> approxDelta,
        bool isExpApprox,
        TConstArrayRef<float> target,
        TConstArrayRef<float> weight,
        TConstArrayRef<TQueryInfo> /*queriesInfo*/,
        int begin,
        int end
) const {
    CB_ENSURE(approx.size() == 1, "Metric Tweedie supports only single-dimensional data");
    Y_ASSERT(!isExpApprox);
    const auto impl = [=] (auto hasDelta, auto hasWeight, TConstArrayRef<double> approx, TConstArrayRef<double> approxDelta) {
        TMetricHolder error(2);
        for (int k : xrange(begin, end)) {
            double curApprox = approx[k];
            if (hasDelta) {
                curApprox += approxDelta[k];
            }
            const float w = hasWeight ? weight[k] : 1;
            double margin = -target[k] * std::exp((1 - VariancePower) * curApprox) / (1 - VariancePower);
            margin += std::exp((2 - VariancePower) * curApprox) / (2 - VariancePower);
            error.Stats[0] += w * margin;
            error.Stats[1] += w;
        }
        return error;
    };
    switch (EncodeFlags(!approxDelta.empty(), !weight.empty())) {
        case EncodeFlags(false, false):
            return impl(std::false_type(), std::false_type(), approx[0], GetRowRef(approxDelta, /*rowIdx*/0));
        case EncodeFlags(false, true):
            return impl(std::false_type(), std::true_type(), approx[0], GetRowRef(approxDelta, /*rowIdx*/0));
        case EncodeFlags(true, false):
            return impl(std::true_type(), std::false_type(), approx[0], GetRowRef(approxDelta, /*rowIdx*/0));
        case EncodeFlags(true, true):
            return impl(std::true_type(), std::true_type(), approx[0], GetRowRef(approxDelta, /*rowIdx*/0));
        default:
            Y_VERIFY(false);
    }
}

void TTweedieMetric::GetBestValue(EMetricBestValue* valueType, float*) const {
    *valueType = EMetricBestValue::Min;
}

/* Mean squared logarithmic error */

namespace {
    struct TMSLEMetric final: public TAdditiveMetric {
        explicit TMSLEMetric(const TMap<TString, TString>& params)
        : TAdditiveMetric(ELossFunction::MSLE, params)
        {}

        static TVector<THolder<IMetric>> Create(const TMetricConfig& config);

        TMetricHolder EvalSingleThread(
                const TConstArrayRef<TConstArrayRef<double>> approx,
                const TConstArrayRef<TConstArrayRef<double>> approxDelta,
                bool isExpApprox,
                TConstArrayRef<float> target,
                TConstArrayRef<float> weight,
                TConstArrayRef<TQueryInfo> queriesInfo,
                int begin,
                int end
        ) const override;
        double GetFinalError(const TMetricHolder& error) const override;
        void GetBestValue(EMetricBestValue* valueType, float* bestValue) const override;
    };
}

// static.
TVector<THolder<IMetric>> TMSLEMetric::Create(const TMetricConfig& config) {
    return AsVector(MakeHolder<TMSLEMetric>(config.params));
}

TMetricHolder TMSLEMetric::EvalSingleThread(
    const TConstArrayRef<TConstArrayRef<double>> approx,
    const TConstArrayRef<TConstArrayRef<double>> approxDelta,
    bool isExpApprox,
    TConstArrayRef<float> target,
    TConstArrayRef<float> weight,
    TConstArrayRef<TQueryInfo> /*queriesInfo*/,
    int begin,
    int end
) const {
    CB_ENSURE(approx.size() == 1, "Metric Mean squared logarithmic error supports only single-dimensional data");
    const auto& approxVec = approx.front();
    Y_ASSERT(approxVec.size() == target.size());
    Y_ASSERT(approxDelta.empty());
    Y_ASSERT(!isExpApprox);

    TMetricHolder error(2);
    for (int i = begin; i < end; ++i) {
        float w = weight.empty() ? 1 : weight[i];
        error.Stats[0] += Sqr(log(1 + approxVec[i]) - log(1 + target[i])) * w;
        error.Stats[1] += w;
    }

    return error;
}

double TMSLEMetric::GetFinalError(const TMetricHolder& error) const {
    return error.Stats[0] / (error.Stats[1] + 1e-38);
}

void TMSLEMetric::GetBestValue(EMetricBestValue* valueType, float*) const {
    *valueType = EMetricBestValue::Min;
}

/* Median absolute error */

namespace {
    struct TMedianAbsoluteErrorMetric final: public TNonAdditiveMetric {
        explicit TMedianAbsoluteErrorMetric(const TMap<TString, TString>& params)
            : TNonAdditiveMetric(ELossFunction::MedianAbsoluteError, params) {
            UseWeights.MakeIgnored();
        }

        static TVector<THolder<IMetric>> Create(const TMetricConfig& config);

        TMetricHolder Eval(
                const TVector<TVector<double>>& approx,
                TConstArrayRef<float> target,
                TConstArrayRef<float> weight,
                TConstArrayRef<TQueryInfo> queriesInfo,
                int begin,
                int end,
                NPar::TLocalExecutor& executor) const override {
                    return Eval(To2DConstArrayRef<double>(approx), /*approxDelta*/{}, /*isExpApprox*/false, target, weight, queriesInfo, begin, end, executor);
                }
        TMetricHolder Eval(
                const TConstArrayRef<TConstArrayRef<double>> approx,
                const TConstArrayRef<TConstArrayRef<double>> approxDelta,
                bool isExpApprox,
                TConstArrayRef<float> target,
                TConstArrayRef<float> weight,
                TConstArrayRef<TQueryInfo> queriesInfo,
                int begin,
                int end,
                NPar::TLocalExecutor& executor) const override;
        void GetBestValue(EMetricBestValue* valueType, float* bestValue) const override;
    };
}

// static.
TVector<THolder<IMetric>> TMedianAbsoluteErrorMetric::Create(const TMetricConfig& config) {
    return AsVector(MakeHolder<TMedianAbsoluteErrorMetric>(config.params));
}

TMetricHolder TMedianAbsoluteErrorMetric::Eval(
    const TConstArrayRef<TConstArrayRef<double>> approx,
    const TConstArrayRef<TConstArrayRef<double>> approxDelta,
    bool isExpApprox,
    TConstArrayRef<float> target,
    TConstArrayRef<float> /*weight*/,
    TConstArrayRef<TQueryInfo> /*queriesInfo*/,
    int begin,
    int end,
    NPar::TLocalExecutor& /*executor*/
) const {
    CB_ENSURE(approx.size() == 1, "Metric Median absolute error supports only single-dimensional data");
    Y_ASSERT(!isExpApprox);
    const auto& approxVec = approx.front();
    Y_ASSERT(approxVec.size() == target.size());

    TMetricHolder error(2);
    TVector<double> values;
    values.reserve(end - begin);
    if (approxDelta.empty()) {
        for (int i = begin; i < end; ++i) {
            values.push_back(fabs(approxVec[i] - target[i]));
        }
    } else {
        for (int i = begin; i < end; ++i) {
            values.push_back(fabs(approxVec[i] + approxDelta[0][i] - target[i]));
        }
    }
    int median = (end - begin) / 2;
    PartialSort(values.begin(), values.begin() + median + 1, values.end());
    if (target.size() % 2 == 0) {
        error.Stats[0] = (values[median - 1] + values[median]) / 2;
    } else {
        error.Stats[0] = values[median];
    }
    error.Stats[1] = 1;

    return error;
}

void TMedianAbsoluteErrorMetric::GetBestValue(EMetricBestValue* valueType, float*) const {
    *valueType = EMetricBestValue::Min;
}

/* Symmetric mean absolute percentage error */

namespace {
    struct TSMAPEMetric final: public TAdditiveMetric {
        explicit TSMAPEMetric(const TMap<TString, TString>& params)
        : TAdditiveMetric(ELossFunction::SMAPE, params)
        {
        }

        static TVector<THolder<IMetric>> Create(const TMetricConfig& config);

        TMetricHolder EvalSingleThread(
                const TConstArrayRef<TConstArrayRef<double>> approx,
                const TConstArrayRef<TConstArrayRef<double>> approxDelta,
                bool isExpApprox,
                TConstArrayRef<float> target,
                TConstArrayRef<float> weight,
                TConstArrayRef<TQueryInfo> queriesInfo,
                int begin,
                int end
        ) const override;
        double GetFinalError(const TMetricHolder& error) const override;
        void GetBestValue(EMetricBestValue* valueType, float* bestValue) const override;
    };
}

// static.
TVector<THolder<IMetric>> TSMAPEMetric::Create(const TMetricConfig& config) {
    return AsVector(MakeHolder<TSMAPEMetric>(config.params));
}

TMetricHolder TSMAPEMetric::EvalSingleThread(
    const TConstArrayRef<TConstArrayRef<double>> approx,
    const TConstArrayRef<TConstArrayRef<double>> approxDelta,
    bool isExpApprox,
    TConstArrayRef<float> target,
    TConstArrayRef<float> weight,
    TConstArrayRef<TQueryInfo> /*queriesInfo*/,
    int begin,
    int end
) const {
    CB_ENSURE(approx.size() == 1, "Symmetric mean absolute percentage error supports only single-dimensional data");
    const auto& approxVec = approx.front();
    Y_ASSERT(approxVec.size() == target.size());
    Y_ASSERT(approxDelta.empty());
    Y_ASSERT(!isExpApprox);

    TMetricHolder error(2);
    for (int i = begin; i < end; ++i) {
        float w = weight.empty() ? 1 : weight[i];
        double denominator = (fabs(approxVec[i]) + fabs(target[i]));
        error.Stats[0] += denominator == 0 ? 0 : 200 * w * fabs(target[i] - approxVec[i]) / denominator;
        error.Stats[1] += w;
    }

    return error;
}

double TSMAPEMetric::GetFinalError(const TMetricHolder& error) const {
    return error.Stats[0] / (error.Stats[1] + 1e-38);
}

void TSMAPEMetric::GetBestValue(EMetricBestValue* valueType, float*) const {
    *valueType = EMetricBestValue::Min;
}

/* loglikelihood of prediction */

namespace {
    struct TLLPMetric final: public TAdditiveMetric {
        explicit TLLPMetric(const TMap<TString, TString>& params)
        : TAdditiveMetric(ELossFunction::LogLikelihoodOfPrediction, params)
        {
        }

        static TVector<THolder<IMetric>> Create(const TMetricConfig& config);

        TMetricHolder EvalSingleThread(
                const TConstArrayRef<TConstArrayRef<double>> approx,
                const TConstArrayRef<TConstArrayRef<double>> approxDelta,
                bool isExpApprox,
                TConstArrayRef<float> target,
                TConstArrayRef<float> weight,
                TConstArrayRef<TQueryInfo> queriesInfo,
                int begin,
                int end
        ) const override;
        double GetFinalError(const TMetricHolder& error) const override;
        void GetBestValue(EMetricBestValue* valueType, float* bestValue) const override;
        TVector<TString> GetStatDescriptions() const override;
    };
}

// static.
TVector<THolder<IMetric>> TLLPMetric::Create(const TMetricConfig& config) {
    return AsVector(MakeHolder<TLLPMetric>(config.params));
}

TMetricHolder TLLPMetric::EvalSingleThread(
        const TConstArrayRef<TConstArrayRef<double>> approx,
        const TConstArrayRef<TConstArrayRef<double>> approxDelta,
        bool isExpApprox,
        TConstArrayRef<float> target,
        TConstArrayRef<float> weight,
        TConstArrayRef<TQueryInfo> /*queriesInfo*/,
        int begin,
        int end
) const {
    Y_ASSERT(approxDelta.empty());
    Y_ASSERT(!isExpApprox);
    return CalcLlp(approx.front(), target, weight, begin, end);
}

double TLLPMetric::GetFinalError(const TMetricHolder& error) const {
    return CalcLlp(error);
}

void TLLPMetric::GetBestValue(EMetricBestValue* valueType, float*) const {
    *valueType = EMetricBestValue::Max;
}

TVector<TString> TLLPMetric::GetStatDescriptions() const {
    return {"intermediate result", "clicks", "shows"};
}

/* MultiClass */

namespace {
    struct TMultiClassMetric final: public TAdditiveMetric {
        explicit TMultiClassMetric(const TMap<TString, TString>& params)
        : TAdditiveMetric(ELossFunction::MultiClass, params)
        {
        }

        static TVector<THolder<IMetric>> Create(const TMetricConfig& config);

        TMetricHolder EvalSingleThread(
            const TConstArrayRef<TConstArrayRef<double>> approx,
            const TConstArrayRef<TConstArrayRef<double>> approxDelta,
            bool isExpApprox,
            TConstArrayRef<float> target,
            TConstArrayRef<float> weight,
            TConstArrayRef<TQueryInfo> queriesInfo,
            int begin,
            int end
        ) const override;
        void GetBestValue(EMetricBestValue* valueType, float* bestValue) const override;
    };
}

TVector<THolder<IMetric>> TMultiClassMetric::Create(const TMetricConfig& config) {
    return AsVector(MakeHolder<TMultiClassMetric>(config.params));
}

static void GetMultiDimensionalApprox(int idx, const TConstArrayRef<TConstArrayRef<double>> approx, const TConstArrayRef<TConstArrayRef<double>> approxDelta, TArrayRef<double> evaluatedApprox) {
    const auto approxDimension = approx.size();
    Y_ASSERT(approxDimension == evaluatedApprox.size());
    if (!approxDelta.empty()) {
        for (auto dimensionIdx : xrange(approxDimension)) {
            evaluatedApprox[dimensionIdx] = approx[dimensionIdx][idx] + approxDelta[dimensionIdx][idx];
        }
    } else {
        for (auto dimensionIdx : xrange(approxDimension)) {
            evaluatedApprox[dimensionIdx] = approx[dimensionIdx][idx];
        }
    }
}

TMetricHolder TMultiClassMetric::EvalSingleThread(
    const TConstArrayRef<TConstArrayRef<double>> approx,
    const TConstArrayRef<TConstArrayRef<double>> approxDelta,
    bool isExpApprox,
    TConstArrayRef<float> target,
    TConstArrayRef<float> weight,
    TConstArrayRef<TQueryInfo> /*queriesInfo*/,
    int begin,
    int end
) const {
    // Y_ASSERT(target.size() == approx[0].size());
    const int approxDimension = approx.ysize();
    Y_ASSERT(!isExpApprox);

    TMetricHolder error(2);

    constexpr int UnrollMaxCount = 16;
    TVector<TVector<double>> evaluatedApprox(UnrollMaxCount, TVector<double>(approxDimension));
    for (int idx = begin; idx < end; idx += UnrollMaxCount) {
        const int unrollCount = Min(UnrollMaxCount, end - idx);
        SumTransposedBlocks(idx, idx + unrollCount, MakeArrayRef(approx), MakeArrayRef(approxDelta), MakeArrayRef(evaluatedApprox));
        for (int unrollIdx : xrange(unrollCount)) {
            auto approxRef = MakeArrayRef(evaluatedApprox[unrollIdx]);
            const double maxApprox = *MaxElement(approxRef.begin(), approxRef.end());
            for (auto& approxValue : approxRef) {
                approxValue -= maxApprox;
            }

            const int targetClass = static_cast<int>(target[idx + unrollIdx]);
            Y_ASSERT(targetClass >= 0 && targetClass < approxDimension);
            const double targetClassApprox = approxRef[targetClass];

            FastExpInplace(approxRef.data(), approxRef.size());
            const double sumExpApprox = Accumulate(approxRef, /*val*/0.0);

            const float w = weight.empty() ? 1 : weight[idx + unrollIdx];
            error.Stats[0] -= (targetClassApprox - log(sumExpApprox)) * w;
            error.Stats[1] += w;
        }
    }

    return error;
}

void TMultiClassMetric::GetBestValue(EMetricBestValue* valueType, float*) const {
    *valueType = EMetricBestValue::Min;
}

/* MultiClassOneVsAll */

namespace {
    struct TMultiClassOneVsAllMetric final: public TAdditiveMetric {
        explicit TMultiClassOneVsAllMetric(const TMap<TString, TString>& params)
        : TAdditiveMetric(ELossFunction::MultiClassOneVsAll, params)
        {
        }

        static TVector<THolder<IMetric>> Create(const TMetricConfig& config);

        TMetricHolder EvalSingleThread(
            const TConstArrayRef<TConstArrayRef<double>> approx,
            const TConstArrayRef<TConstArrayRef<double>> approxDelta,
            bool isExpApprox,
            TConstArrayRef<float> target,
            TConstArrayRef<float> weight,
            TConstArrayRef<TQueryInfo> queriesInfo,
            int begin,
            int end
        ) const override;
        void GetBestValue(EMetricBestValue* valueType, float* bestValue) const override;
    };
}

// static
TVector<THolder<IMetric>> TMultiClassOneVsAllMetric::Create(const TMetricConfig& config) {
    return AsVector(MakeHolder<TMultiClassOneVsAllMetric>(config.params));
}

TMetricHolder TMultiClassOneVsAllMetric::EvalSingleThread(
    const TConstArrayRef<TConstArrayRef<double>> approx,
    const TConstArrayRef<TConstArrayRef<double>> approxDelta,
    bool isExpApprox,
    TConstArrayRef<float> target,
    TConstArrayRef<float> weight,
    TConstArrayRef<TQueryInfo> /*queriesInfo*/,
    int begin,
    int end
) const {
    const int approxDimension = approx.ysize();
    Y_ASSERT(!isExpApprox);

    TMetricHolder error(2);
    TVector<double> evaluatedApprox(approxDimension);
    for (int k = begin; k < end; ++k) {
        GetMultiDimensionalApprox(k, approx, approxDelta, evaluatedApprox);
        double sumDimErrors = 0;
        for (int dim = 0; dim < approxDimension; ++dim) {
            const double expApprox = exp(evaluatedApprox[dim]);
            sumDimErrors += IsFinite(expApprox) ? -log(1 + expApprox) : -evaluatedApprox[dim];
        }

        const int targetClass = static_cast<int>(target[k]);
        Y_ASSERT(targetClass >= 0 && targetClass < approxDimension);
        sumDimErrors += evaluatedApprox[targetClass];

        const float w = weight.empty() ? 1 : weight[k];
        error.Stats[0] -= sumDimErrors / approxDimension * w;
        error.Stats[1] += w;
    }
    return error;
}

void TMultiClassOneVsAllMetric::GetBestValue(EMetricBestValue* valueType, float*) const {
    *valueType = EMetricBestValue::Min;
}

/* PairLogit */

namespace {
    struct TPairLogitMetric final: public TAdditiveMetric {
        explicit TPairLogitMetric(const TMap<TString, TString>& params)
            : TAdditiveMetric(ELossFunction::PairLogit, params) {
            UseWeights.SetDefaultValue(true);
        }

        static TVector<THolder<IMetric>> Create(const TMetricConfig& config);

        TMetricHolder EvalSingleThread(
            const TConstArrayRef<TConstArrayRef<double>> approx,
            const TConstArrayRef<TConstArrayRef<double>> approxDelta,
            bool isExpApprox,
            TConstArrayRef<float> target,
            TConstArrayRef<float> weight,
            TConstArrayRef<TQueryInfo> queriesInfo,
            int queryStartIndex,
            int queryEndIndex
        ) const override;
        EErrorType GetErrorType() const override;
        void GetBestValue(EMetricBestValue* valueType, float* bestValue) const override;
    };
}

TVector<THolder<IMetric>> TPairLogitMetric::Create(const TMetricConfig& config) {
    config.validParams->insert("max_pairs");
    return AsVector(MakeHolder<TPairLogitMetric>(config.params));
}

TMetricHolder TPairLogitMetric::EvalSingleThread(
    const TConstArrayRef<TConstArrayRef<double>> approx,
    const TConstArrayRef<TConstArrayRef<double>> approxDelta,
    bool isExpApprox,
    TConstArrayRef<float> /*target*/,
    TConstArrayRef<float> /*weight*/,
    TConstArrayRef<TQueryInfo> queriesInfo,
    int queryStartIndex,
    int queryEndIndex
) const {
    CB_ENSURE(approx.size() == 1, "Metric PairLogit supports only single-dimensional data");

    const auto impl = [=] (auto isExpApprox, auto hasDelta, auto hasWeight, TConstArrayRef<double> approx, TConstArrayRef<double> approxDelta) {
        TMetricHolder error(2);
        TVector<double> approxExpShifted;
        for (int queryIndex : xrange(queryStartIndex, queryEndIndex)) {
            const int begin = queriesInfo[queryIndex].Begin;
            const int end = queriesInfo[queryIndex].End;
            const int querySize = end - begin;
            if (querySize > approxExpShifted.ysize()) {
                approxExpShifted.yresize(querySize);
            }
            for (auto idx : xrange(begin, end)) {
                if (hasDelta) {
                    if (isExpApprox) {
                        approxExpShifted[idx - begin] = approx[idx] * approxDelta[idx];
                    } else {
                        approxExpShifted[idx - begin] = approx[idx] + approxDelta[idx];
                    }
                } else {
                    approxExpShifted[idx - begin] = approx[idx];
                }
            }
            if (!isExpApprox) {
                const double maxQueryApprox = *MaxElement(approxExpShifted.begin(), approxExpShifted.begin() + querySize);
                for (double& approxVal : approxExpShifted) {
                    approxVal -= maxQueryApprox;
                }
                FastExpInplace(approxExpShifted.data(), querySize);
            }

            for (int docId = 0; docId < queriesInfo[queryIndex].Competitors.ysize(); ++docId) {
                for (const auto& competitor : queriesInfo[queryIndex].Competitors[docId]) {
                    const double weight = hasWeight ? competitor.Weight : 1.0;
                    error.Stats[0] += -weight * log(approxExpShifted[docId] / (approxExpShifted[docId] + approxExpShifted[competitor.Id]));
                    error.Stats[1] += weight;
                }
            }
        }
        return error;
    };
    switch (EncodeFlags(isExpApprox, !approxDelta.empty(), UseWeights.Get())) {
        case EncodeFlags(false, false, false):
            return impl(std::false_type(), std::false_type(), std::false_type(), approx[0], GetRowRef(approxDelta, /*rowIdx*/0));
        case EncodeFlags(false, false, true):
            return impl(std::false_type(), std::false_type(), std::true_type(), approx[0], GetRowRef(approxDelta, /*rowIdx*/0));
        case EncodeFlags(false, true, false):
            return impl(std::false_type(), std::true_type(), std::false_type(), approx[0], GetRowRef(approxDelta, /*rowIdx*/0));
        case EncodeFlags(false, true, true):
            return impl(std::false_type(), std::true_type(), std::true_type(), approx[0], GetRowRef(approxDelta, /*rowIdx*/0));
        case EncodeFlags(true, false, false):
            return impl(std::true_type(), std::false_type(), std::false_type(), approx[0], GetRowRef(approxDelta, /*rowIdx*/0));
        case EncodeFlags(true, false, true):
            return impl(std::true_type(), std::false_type(), std::true_type(), approx[0], GetRowRef(approxDelta, /*rowIdx*/0));
        case EncodeFlags(true, true, false):
            return impl(std::true_type(), std::true_type(), std::false_type(), approx[0], GetRowRef(approxDelta, /*rowIdx*/0));
        case EncodeFlags(true, true, true):
            return impl(std::true_type(), std::true_type(), std::true_type(), approx[0], GetRowRef(approxDelta, /*rowIdx*/0));
        default:
            Y_VERIFY(false);
    }
}

EErrorType TPairLogitMetric::GetErrorType() const {
    return EErrorType::PairwiseError;
}

void TPairLogitMetric::GetBestValue(EMetricBestValue* valueType, float*) const {
    *valueType = EMetricBestValue::Min;
}

/* QueryRMSE */

namespace {
    struct TQueryRMSEMetric final: public TAdditiveMetric {
        explicit TQueryRMSEMetric(const TMap<TString, TString>& params)
            : TAdditiveMetric(ELossFunction::QueryRMSE, params) {
            UseWeights.SetDefaultValue(true);
        }

        static TVector<THolder<IMetric>> Create(const TMetricConfig& config);

        TMetricHolder EvalSingleThread(
            const TConstArrayRef<TConstArrayRef<double>> approx,
            const TConstArrayRef<TConstArrayRef<double>> approxDelta,
            bool isExpApprox,
            TConstArrayRef<float> target,
            TConstArrayRef<float> weight,
            TConstArrayRef<TQueryInfo> queriesInfo,
            int queryStartIndex,
            int queryEndIndex
        ) const override;
        EErrorType GetErrorType() const override;
        double GetFinalError(const TMetricHolder& error) const override;
        void GetBestValue(EMetricBestValue* valueType, float* bestValue) const override;

    private:
        template <bool HasDelta, bool HasWeight>
        double CalcQueryAvrg(
            int start,
            int count,
            TConstArrayRef<double> approxes,
            TConstArrayRef<double> approxDelta,
            TConstArrayRef<float> targets,
            TConstArrayRef<float> weights
        ) const;
    };
}

TVector<THolder<IMetric>> TQueryRMSEMetric::Create(const TMetricConfig& config) {
    return AsVector(MakeHolder<TQueryRMSEMetric>(config.params));
}

TMetricHolder TQueryRMSEMetric::EvalSingleThread(
    const TConstArrayRef<TConstArrayRef<double>> approx,
    const TConstArrayRef<TConstArrayRef<double>> approxDelta,
    bool isExpApprox,
    TConstArrayRef<float> target,
    TConstArrayRef<float> weight,
    TConstArrayRef<TQueryInfo> queriesInfo,
    int queryStartIndex,
    int queryEndIndex
) const {
    CB_ENSURE(approx.size() == 1, "Metric QueryRMSE supports only single-dimensional data");
    Y_ASSERT(!isExpApprox);
    const auto impl = [=] (auto hasDelta, auto hasWeight, TConstArrayRef<double> approx, TConstArrayRef<double> approxDelta) {
        TMetricHolder error(2);
        for (int queryIndex : xrange(queryStartIndex, queryEndIndex)) {
            const int begin = queriesInfo[queryIndex].Begin;
            const int end = queriesInfo[queryIndex].End;
            const double queryAvrg = CalcQueryAvrg<hasDelta, hasWeight>(begin, end - begin, approx, approxDelta, target, weight);
            for (int docId : xrange(begin, end)) {
                const double w = hasWeight ? weight[docId] : 1;
                const double delta = hasDelta ? approxDelta[docId] : 0;
                error.Stats[0] += Sqr(target[docId] - approx[docId] - delta - queryAvrg) * w;
                error.Stats[1] += w;
            }
        }
        return error;
    };
    switch (EncodeFlags(!approxDelta.empty(), !weight.empty())) {
        case EncodeFlags(false, false):
            return impl(std::false_type(), std::false_type(), approx[0], GetRowRef(approxDelta, /*rowIdx*/0));
        case EncodeFlags(false, true):
            return impl(std::false_type(), std::true_type(), approx[0], GetRowRef(approxDelta, /*rowIdx*/0));
        case EncodeFlags(true, false):
            return impl(std::true_type(), std::false_type(), approx[0], GetRowRef(approxDelta, /*rowIdx*/0));
        case EncodeFlags(true, true):
            return impl(std::true_type(), std::true_type(), approx[0], GetRowRef(approxDelta, /*rowIdx*/0));
        default:
            Y_VERIFY(false);
    }
}

template <bool HasDelta, bool HasWeight>
double TQueryRMSEMetric::CalcQueryAvrg(
    int start,
    int count,
    TConstArrayRef<double> approxes,
    TConstArrayRef<double> approxDelta,
    TConstArrayRef<float> targets,
    TConstArrayRef<float> weights
) const {
    double qsum = 0;
    double qcount = 0;
    for (int docId : xrange(start, start + count)) {
        const double w = HasWeight ? weights[docId] : 1;
        const double delta = HasDelta ? approxDelta[docId] : 0;
        qsum += (targets[docId] - approxes[docId] - delta) * w;
        qcount += w;
    }

    double qavrg = 0;
    if (qcount > 0) {
        qavrg = qsum / qcount;
    }
    return qavrg;
}

EErrorType TQueryRMSEMetric::GetErrorType() const {
    return EErrorType::QuerywiseError;
}

double TQueryRMSEMetric::GetFinalError(const TMetricHolder& error) const {
    return sqrt(error.Stats[0] / (error.Stats[1] + 1e-38));
}

void TQueryRMSEMetric::GetBestValue(EMetricBestValue* valueType, float*) const {
    *valueType = EMetricBestValue::Min;
}

/* PFound */

namespace {
    struct TPFoundMetric final: public TAdditiveMetric {
        explicit TPFoundMetric(const TMap<TString, TString>& params,
                int topSize, double decay);

        static TVector<THolder<IMetric>> Create(const TMetricConfig& config);

        TMetricHolder EvalSingleThread(
            const TConstArrayRef<TConstArrayRef<double>> approx,
            const TConstArrayRef<TConstArrayRef<double>> approxDelta,
            bool isExpApprox,
            TConstArrayRef<float> target,
            TConstArrayRef<float> weight,
            TConstArrayRef<TQueryInfo> queriesInfo,
            int queryStartIndex,
            int queryEndIndex
        ) const override;
        EErrorType GetErrorType() const override;
        double GetFinalError(const TMetricHolder& error) const override;
        void GetBestValue(EMetricBestValue* valueType, float* bestValue) const override;

    private:
        const int TopSize;
        const double Decay;
        static constexpr int DefaultTopSize = -1;
        static constexpr double DefaultDecay = 0.85;
    };
}

// static
TVector<THolder<IMetric>> TPFoundMetric::Create(const TMetricConfig& config) {
    auto itTopSize = config.params.find("top");
    auto itDecay = config.params.find("decay");
    const int topSize = itTopSize != config.params.end() ? FromString<int>(itTopSize->second) : DefaultTopSize;
    const double decay = itDecay != config.params.end() ? FromString<double>(itDecay->second) : DefaultDecay;
    config.validParams->insert("top");
    config.validParams->insert("decay");
    return AsVector(MakeHolder<TPFoundMetric>(config.params, topSize, decay));
}

TPFoundMetric::TPFoundMetric(const TMap<TString, TString>& params, int topSize, double decay)
        : TAdditiveMetric(ELossFunction::PFound, params)
        , TopSize(topSize)
        , Decay(decay) {
    UseWeights.SetDefaultValue(true);
}

TMetricHolder TPFoundMetric::EvalSingleThread(
    const TConstArrayRef<TConstArrayRef<double>> approx,
    const TConstArrayRef<TConstArrayRef<double>> approxDelta,
    bool isExpApprox,
    TConstArrayRef<float> target,
    TConstArrayRef<float> /*weight*/,
    TConstArrayRef<TQueryInfo> queriesInfo,
    int queryStartIndex,
    int queryEndIndex
) const {
    const auto impl = [=] (auto hasDelta, auto isExpApprox, TConstArrayRef<double> approx, TConstArrayRef<double> approxDelta) {
        TPFoundCalcer calcer(TopSize, Decay);
        for (int queryIndex = queryStartIndex; queryIndex < queryEndIndex; ++queryIndex) {
            const int queryBegin = queriesInfo[queryIndex].Begin;
            const int queryEnd = queriesInfo[queryIndex].End;
            const ui32* subgroupIdData = nullptr;
            const float queryWeight = UseWeights ? queriesInfo[queryIndex].Weight : 1.0;
            if (!queriesInfo[queryIndex].SubgroupId.empty()) {
                subgroupIdData = queriesInfo[queryIndex].SubgroupId.data();
            }
            const double* approxDeltaData = nullptr;
            if (hasDelta) {
                approxDeltaData = approxDelta.data();
            }
            calcer.AddQuery<isExpApprox, hasDelta>(target.data() + queryBegin, approx.data() + queryBegin, approxDeltaData + queryBegin, queryWeight, subgroupIdData, queryEnd - queryBegin);
        }
        return calcer.GetMetric();
    };
    switch (EncodeFlags(!approxDelta.empty(), isExpApprox)) {
        case EncodeFlags(false, false):
            return impl(std::false_type(), std::false_type(), approx[0], GetRowRef(approxDelta, /*rowIdx*/0));
        case EncodeFlags(false, true):
            return impl(std::false_type(), std::true_type(), approx[0], GetRowRef(approxDelta, /*rowIdx*/0));
        case EncodeFlags(true, false):
            return impl(std::true_type(), std::false_type(), approx[0], GetRowRef(approxDelta, /*rowIdx*/0));
        case EncodeFlags(true, true):
            return impl(std::true_type(), std::true_type(), approx[0], GetRowRef(approxDelta, /*rowIdx*/0));
        default:
            Y_VERIFY(false);
    }

}

EErrorType TPFoundMetric::GetErrorType() const {
    return EErrorType::QuerywiseError;
}

double TPFoundMetric::GetFinalError(const TMetricHolder& error) const {
    return error.Stats[1] != 0 ? error.Stats[0] / error.Stats[1] : 0;
}

void TPFoundMetric::GetBestValue(EMetricBestValue* valueType, float*) const {
    *valueType = EMetricBestValue::Max;
}

/* NDCG@N */

namespace {
    struct TDcgMetric final: public TAdditiveMetric {
        explicit TDcgMetric(ELossFunction lossFunction, const TMap<TString, TString>& params,
                            int topSize, ENdcgMetricType type, bool normalized, ENdcgDenominatorType denominator);

        static TVector<THolder<IMetric>> Create(const TMetricConfig& config);

        TMetricHolder EvalSingleThread(
                const TConstArrayRef<TConstArrayRef<double>> approx,
                const TConstArrayRef<TConstArrayRef<double>> approxDelta,
                bool isExpApprox,
                TConstArrayRef<float> target,
                TConstArrayRef<float> weight,
                TConstArrayRef<TQueryInfo> queriesInfo,
                int queryStartIndex,
                int queryEndIndex
        ) const override;
        TString GetDescription () const override;
        EErrorType GetErrorType() const override;
        double GetFinalError(const TMetricHolder& error) const override;
        void GetBestValue(EMetricBestValue* valueType, float* bestValue) const override;

    private:
        const int TopSize;
        const ENdcgMetricType MetricType;
        const bool Normalized;
        const ENdcgDenominatorType DenominatorType;
    };
}

// static
TVector<THolder<IMetric>> TDcgMetric::Create(const TMetricConfig& config) {
    auto itTopSize = config.params.find("top");
    auto itType = config.params.find("type");
    auto itDenominator = config.params.find("denominator");
    int topSize = itTopSize != config.params.end() ? FromString<int>(itTopSize->second) : -1;

    ENdcgMetricType type = ENdcgMetricType::Base;

    if (itType != config.params.end()) {
        type = FromString<ENdcgMetricType>(itType->second);
    }

    ENdcgDenominatorType denominator = ENdcgDenominatorType::LogPosition;

    if (itDenominator != config.params.end()) {
        denominator = FromString<ENdcgDenominatorType>(itDenominator->second);
    }
    config.validParams->insert("top");
    config.validParams->insert("type");
    config.validParams->insert("denominator");

    return AsVector(MakeHolder<TDcgMetric>(config.metric, config.params, topSize, type,
                                           config.metric == ELossFunction::NDCG, denominator));
}

TString TDcgMetric::GetDescription() const {
    const TMetricParam<int> topSize("top", TopSize, TopSize != -1);
    const TMetricParam<ENdcgMetricType> type("type", MetricType, true);
    return BuildDescription(Normalized ? ELossFunction::NDCG : ELossFunction::DCG, UseWeights, topSize, type);
}

TDcgMetric::TDcgMetric(ELossFunction lossFunction, const TMap<TString, TString>& params,
                       int topSize, ENdcgMetricType type, bool normalized, ENdcgDenominatorType denominator)
    : TAdditiveMetric(lossFunction, params)
    , TopSize(topSize)
    , MetricType(type)
    , Normalized(normalized)
    , DenominatorType(denominator) {
    UseWeights.SetDefaultValue(true);
}

TMetricHolder TDcgMetric::EvalSingleThread(
    const TConstArrayRef<TConstArrayRef<double>> approx,
    const TConstArrayRef<TConstArrayRef<double>> approxDelta,
    bool isExpApprox,
    TConstArrayRef<float> target,
    TConstArrayRef<float> /*weight*/,
    TConstArrayRef<TQueryInfo> queriesInfo,
    int queryStartIndex,
    int queryEndIndex
) const {
    Y_ASSERT(!isExpApprox);
    TConstArrayRef<double> approxesRef;
    TVector<double> approxWithDelta;
    if (approxDelta.empty()) {
        approxesRef = approx.front();
    } else {
        Y_ASSERT(approx.front().size() == approxDelta.front().size());
        approxWithDelta.yresize(approx.front().size());
        for (size_t doc = 0; doc < approx.front().size(); ++doc) {
            approxWithDelta[doc] = approx.front()[doc] + approxDelta.front()[doc];
        }
        approxesRef = approxWithDelta;
    }

    TMetricHolder error(2);
    TVector<NMetrics::TSample> samples;
    for (int queryIndex = queryStartIndex; queryIndex < queryEndIndex; ++queryIndex) {
        const auto queryBegin = queriesInfo[queryIndex].Begin;
        const auto queryEnd = queriesInfo[queryIndex].End;
        const auto querySize = queryEnd - queryBegin;
        const float queryWeight = UseWeights ? queriesInfo[queryIndex].Weight : 1.f;
        NMetrics::TSample::FromVectors(
            MakeArrayRef(target.data() + queryBegin, querySize),
            MakeArrayRef(approxesRef.data() + queryBegin, querySize),
            &samples);
        if (Normalized) {
            error.Stats[0] += queryWeight * CalcNdcg(samples, MetricType, TopSize, DenominatorType);
        } else {
            error.Stats[0] += queryWeight * CalcDcg(samples, MetricType, Nothing(), TopSize, DenominatorType);
        }
        error.Stats[1] += queryWeight;
    }
    return error;
}

EErrorType TDcgMetric::GetErrorType() const {
    return EErrorType::QuerywiseError;
}

double TDcgMetric::GetFinalError(const TMetricHolder& error) const {
    return error.Stats[1] != 0 ? error.Stats[0] / error.Stats[1] : 0;
}

void TDcgMetric::GetBestValue(EMetricBestValue* valueType, float*) const {
    *valueType = EMetricBestValue::Max;
}

/* QuerySoftMax */

namespace {
    struct TQuerySoftMaxMetric final: public TAdditiveMetric {
        explicit TQuerySoftMaxMetric(const TMap<TString, TString>& params)
          : TAdditiveMetric(ELossFunction::QuerySoftMax, params) {
            UseWeights.SetDefaultValue(true);
        }

        static TVector<THolder<IMetric>> Create(const TMetricConfig& config);

        TMetricHolder EvalSingleThread(
            const TConstArrayRef<TConstArrayRef<double>> approx,
            const TConstArrayRef<TConstArrayRef<double>> approxDelta,
            bool isExpApprox,
            TConstArrayRef<float> target,
            TConstArrayRef<float> weight,
            TConstArrayRef<TQueryInfo> queriesInfo,
            int queryStartIndex,
            int queryEndIndex
        ) const override;
        EErrorType GetErrorType() const override;
        void GetBestValue(EMetricBestValue* valueType, float* bestValue) const override;

    private:
        TMetricHolder EvalSingleQuery(
            int start,
            int count,
            TConstArrayRef<double> approxes,
            const TConstArrayRef<TConstArrayRef<double>> approxDelta,
            bool isExpApprox,
            TConstArrayRef<float> targets,
            TConstArrayRef<float> weights,
            TArrayRef<double> softmax
        ) const;
    };
}

// static
TVector<THolder<IMetric>> TQuerySoftMaxMetric::Create(const TMetricConfig& config) {
    config.validParams->insert("lambda");
    return AsVector(MakeHolder<TQuerySoftMaxMetric>(config.params));
}

TMetricHolder TQuerySoftMaxMetric::EvalSingleThread(
    const TConstArrayRef<TConstArrayRef<double>> approx,
    const TConstArrayRef<TConstArrayRef<double>> approxDelta,
    bool isExpApprox,
    TConstArrayRef<float> target,
    TConstArrayRef<float> weight,
    TConstArrayRef<TQueryInfo> queriesInfo,
    int queryStartIndex,
    int queryEndIndex
) const {
    CB_ENSURE(approx.size() == 1, "Metric QuerySoftMax supports only single-dimensional data");

    TMetricHolder error(2);
    TVector<double> softmax;
    for (int queryIndex = queryStartIndex; queryIndex < queryEndIndex; ++queryIndex) {
        const int begin = queriesInfo[queryIndex].Begin;
        const int end = queriesInfo[queryIndex].End;
        if (softmax.ysize() < end - begin) {
            softmax.yresize(end - begin);
        }
        error.Add(EvalSingleQuery(begin, end - begin, approx[0], approxDelta, isExpApprox, target, weight, softmax));
    }
    return error;
}

EErrorType TQuerySoftMaxMetric::GetErrorType() const {
    return EErrorType::QuerywiseError;
}

TMetricHolder TQuerySoftMaxMetric::EvalSingleQuery(
    int start,
    int count,
    TConstArrayRef<double> approxes,
    const TConstArrayRef<TConstArrayRef<double>> approxDelta,
    bool isExpApprox,
    TConstArrayRef<float> targets,
    TConstArrayRef<float> weights,
    TArrayRef<double> softmax
) const {
    Y_ASSERT(!isExpApprox);
    const auto impl = [=] (auto hasDelta, auto hasWeight, TConstArrayRef<double> approx, TConstArrayRef<double> approxDelta) {
        double sumWeightedTargets = 0;
        for (int dim : xrange(count)) {
            if (targets[start + dim] > 0) {
                const double weight = hasWeight ? weights[start + dim] : 1;
                sumWeightedTargets += weight * targets[start + dim];
            }
        }
        TMetricHolder error(2);
        if (sumWeightedTargets <= 0) {
            return error;
        }
        error.Stats[1] = sumWeightedTargets;

        for (int dim : xrange(count)) {
            const double delta = hasDelta ? approxDelta[start + dim] : 0;
            softmax[dim] = approx[start + dim] + delta;
        }
        double maxApprox = -std::numeric_limits<double>::max();
        for (int dim : xrange(count)) {
            if (!hasWeight || weights[start + dim] > 0) {
                maxApprox = Max(maxApprox, softmax[dim]);
            }
        }
        for (int dim : xrange(count)) {
            softmax[dim] -= maxApprox;
        }
        FastExpInplace(softmax.data(), count);
        double sumExpApprox = 0;
        for (int dim : xrange(count)) {
            const double weight = hasWeight ? weights[start + dim] : 1;
            if (weight > 0) {
                softmax[dim] *= weight;
                sumExpApprox += softmax[dim];
            }
        }
        for (int dim : xrange(count)) {
            if (targets[start + dim] > 0) {
                const double weight = hasWeight ? weights[start + dim] : 1;
                if (weight > 0) {
                    error.Stats[0] -= weight * targets[start + dim] * log(softmax[dim] / sumExpApprox);
                }
            }
        }
        return error;
    };
    switch (EncodeFlags(!approxDelta.empty(), !weights.empty())) {
        case EncodeFlags(false, false):
            return impl(std::false_type(), std::false_type(), approxes, GetRowRef(approxDelta, /*rowIdx*/0));
        case EncodeFlags(false, true):
            return impl(std::false_type(), std::true_type(), approxes, GetRowRef(approxDelta, /*rowIdx*/0));
        case EncodeFlags(true, false):
            return impl(std::true_type(), std::false_type(), approxes, GetRowRef(approxDelta, /*rowIdx*/0));
        case EncodeFlags(true, true):
            return impl(std::true_type(), std::true_type(), approxes, GetRowRef(approxDelta, /*rowIdx*/0));
        default:
            Y_VERIFY(false);
    }
}

void TQuerySoftMaxMetric::GetBestValue(EMetricBestValue* valueType, float*) const {
    *valueType = EMetricBestValue::Min;
}

/* R2 */

namespace {
    struct TR2TargetSumMetric final: public TAdditiveMetric {

        explicit TR2TargetSumMetric()
            : TAdditiveMetric(ELossFunction::R2, /*params=*/{}) {
            UseWeights.SetDefaultValue(true);
        }
        TMetricHolder EvalSingleThread(
            const TConstArrayRef<TConstArrayRef<double>> approx,
            const TConstArrayRef<TConstArrayRef<double>> approxDelta,
            bool isExpApprox,
            TConstArrayRef<float> target,
            TConstArrayRef<float> weight,
            TConstArrayRef<TQueryInfo> queriesInfo,
            int begin,
            int end
        ) const override;
        double GetFinalError(const TMetricHolder& error) const override {
            return error.Stats[1] != 0 ? error.Stats[0] / error.Stats[1] : 0;
        }
        TString GetDescription() const override { CB_ENSURE(false, "helper class should not be used as metric"); }
        void GetBestValue(EMetricBestValue* /*valueType*/, float* /*bestValue*/) const override { CB_ENSURE(false, "helper class should not be used as metric"); }
    };

    struct TR2ImplMetric final: public TAdditiveMetric {
        explicit TR2ImplMetric(double targetMean)
            : TAdditiveMetric(ELossFunction::R2, /*params=*/{})
            , TargetMean(targetMean) {
            UseWeights.SetDefaultValue(true);
        }
        TMetricHolder EvalSingleThread(
            const TConstArrayRef<TConstArrayRef<double>> approx,
            const TConstArrayRef<TConstArrayRef<double>> approxDelta,
            bool isExpApprox,
            TConstArrayRef<float> target,
            TConstArrayRef<float> weight,
            TConstArrayRef<TQueryInfo> queriesInfo,
            int begin,
            int end
        ) const override;
        double GetFinalError(const TMetricHolder& /*error*/) const override { CB_ENSURE(false, "helper class should not be used as metric"); }
        TString GetDescription() const override { CB_ENSURE(false, "helper class should not be used as metric"); }
        void GetBestValue(EMetricBestValue* /*valueType*/, float* /*bestValue*/) const override { CB_ENSURE(false, "helper class should not be used as metric"); }

    private:
        const double TargetMean = 0.0;
    };

    struct TR2Metric final: public TNonAdditiveMetric {
        explicit TR2Metric(const TMap<TString, TString>& params)
            : TNonAdditiveMetric(ELossFunction::R2, params)
        {}

        static TVector<THolder<IMetric>> Create(const TMetricConfig& config);

        TMetricHolder Eval(
            const TVector<TVector<double>>& approx,
            TConstArrayRef<float> target,
            TConstArrayRef<float> weight,
            TConstArrayRef<TQueryInfo> queriesInfo,
            int begin,
            int end,
            NPar::TLocalExecutor& executor
        ) const override {
            return Eval(To2DConstArrayRef<double>(approx), /*approxDelta*/{}, /*isExpApprox*/false, target, weight, queriesInfo, begin, end, executor);
        }

        TMetricHolder Eval(
            const TConstArrayRef<TConstArrayRef<double>> approx,
            const TConstArrayRef<TConstArrayRef<double>> approxDelta,
            bool isExpApprox,
            TConstArrayRef<float> target,
            TConstArrayRef<float> weight,
            TConstArrayRef<TQueryInfo> queriesInfo,
            int begin,
            int end,
            NPar::TLocalExecutor& executor
        ) const;
        double GetFinalError(const TMetricHolder& error) const override;
        void GetBestValue(EMetricBestValue* valueType, float* bestValue) const override;
    };
}

TMetricHolder TR2TargetSumMetric::EvalSingleThread(
    const TConstArrayRef<TConstArrayRef<double>> /*approx*/,
    const TConstArrayRef<TConstArrayRef<double>> /*approxDelta*/,
    bool /*isExpApprox*/,
    TConstArrayRef<float> target,
    TConstArrayRef<float> weight,
    TConstArrayRef<TQueryInfo> /*queriesInfo*/,
    int begin,
    int end
) const {
    const auto realWeight = [&](int i) { return weight.empty() ? 1.0 : weight[i]; };

    TMetricHolder error(2);
    for (auto i : xrange(begin, end)) {
        error.Stats[0] += target[i] * realWeight(i);
        error.Stats[1] += realWeight(i);
    }
    return error;
}

TMetricHolder TR2ImplMetric::EvalSingleThread(
    const TConstArrayRef<TConstArrayRef<double>> approx,
    const TConstArrayRef<TConstArrayRef<double>> approxDelta,
    bool /*isExpApprox*/,
    TConstArrayRef<float> target,
    TConstArrayRef<float> weight,
    TConstArrayRef<TQueryInfo> /*queriesInfo*/,
    int begin,
    int end
) const {
    const auto realApprox = [&](int i) { return approx.front()[i] + (approxDelta.empty() ? 0.0 : approxDelta.front()[i]); };
    const auto realWeight = [&](int i) { return weight.empty() ? 1.0 : weight[i]; };

    TMetricHolder error(2);
    for (auto i : xrange(begin, end)) {
        error.Stats[0] += Sqr(realApprox(i) - target[i]) * realWeight(i);
        error.Stats[1] += Sqr(target[i] - TargetMean) * realWeight(i);
    }
    return error;
}

TVector<THolder<IMetric>> TR2Metric::Create(const TMetricConfig& config) {
    return AsVector(MakeHolder<TR2Metric>(config.params));
}

TMetricHolder TR2Metric::Eval(
    const TConstArrayRef<TConstArrayRef<double>> approx,
    const TConstArrayRef<TConstArrayRef<double>> approxDelta,
    bool isExpApprox,
    TConstArrayRef<float> target,
    TConstArrayRef<float> weight,
    TConstArrayRef<TQueryInfo> /*queriesInfo*/,
    int begin,
    int end,
    NPar::TLocalExecutor& executor
) const {
    CB_ENSURE(approx.size() == 1, "Metric R2 supports only single-dimensional data");
    Y_ASSERT(!isExpApprox);

    auto targetMeanCalcer = TR2TargetSumMetric();
    auto targetMean = targetMeanCalcer.GetFinalError(
        targetMeanCalcer.Eval(
            /*approx*/{}, /*approxDelta*/{}, /*isExpApprox*/false,
            target, UseWeights ? weight : TVector<float>(),
            /*queriesInfo*/{},
            begin, end, executor
        )
    );

    return TR2ImplMetric(targetMean).Eval(
        approx, approxDelta,
        /*isExpApprox*/false,
        target, UseWeights ? weight : TVector<float>(),
        /*queriesInfo*/{},
        begin, end, executor
    );
}

double TR2Metric::GetFinalError(const TMetricHolder& error) const {
    return error.Stats[1] != 0 ? 1 - error.Stats[0] / error.Stats[1] : 1;
}

void TR2Metric::GetBestValue(EMetricBestValue* valueType, float*) const {
    *valueType = EMetricBestValue::Max;
}

/* AUC */

template <typename T>
static TVector<TVector<T>> ConstructSquareMatrix(const TString& matrixString) {
    const TVector<TString> matrixVector = StringSplitter(matrixString).Split('/');
    ui32 size = 0;
    while (size * size < matrixVector.size()) {
        size++;
    }
    CB_ENSURE(size * size == matrixVector.size(), "Size of Matrix should be a square of integer.");
    TVector<TVector<T>> result(size);
    for (ui32 i = 0; i < size; ++i) {
        result[i].resize(size);
        for (ui32 j = 0; j < size; ++j) {
            CB_ENSURE(TryFromString<T>(matrixVector[i * size + j], result[i][j]), "Error while parsing AUC Mu missclassification matrix. Building matrix with size "
                    << size << ", cannot parse \"" << matrixVector[i * size + j] << "\" as a float.");
        }
    }
    return result;
}

namespace {
    struct TAUCMetric final: public TNonAdditiveMetric {
        explicit TAUCMetric(const TMap<TString, TString>& params, EAucType singleClassType)
            : TNonAdditiveMetric(ELossFunction::AUC, params)
            , Type(singleClassType) {
            UseWeights.SetDefaultValue(false);
        }

        explicit TAUCMetric(const TMap<TString, TString>& params, int positiveClass)
            : TNonAdditiveMetric(ELossFunction::AUC, params)
            , PositiveClass(positiveClass)
            , Type(EAucType::OneVsAll) {
            UseWeights.SetDefaultValue(false);
        }

        explicit TAUCMetric(const TMap<TString, TString>& params, const TMaybe<TVector<TVector<double>>>& misclassCostMatrix = Nothing())
            : TNonAdditiveMetric(ELossFunction::AUC, params)
            , Type(EAucType::Mu)
            , MisclassCostMatrix(misclassCostMatrix) {
            UseWeights.SetDefaultValue(false);
        }

        static TVector<THolder<IMetric>> Create(const TMetricConfig& config);

        TMetricHolder Eval(
            const TVector<TVector<double>>& approx,
            TConstArrayRef<float> target,
            TConstArrayRef<float> weight,
            TConstArrayRef<TQueryInfo> queriesInfo,
            int begin,
            int end,
            NPar::TLocalExecutor& executor) const override {
                return Eval(To2DConstArrayRef<double>(approx), /*approxDelta*/{}, /*isExpApprox*/false, target, weight, queriesInfo, begin, end, executor);
        }
        TMetricHolder Eval(
            const TConstArrayRef<TConstArrayRef<double>> approx,
            const TConstArrayRef<TConstArrayRef<double>> approxDelta,
            bool isExpApprox,
            TConstArrayRef<float> target,
            TConstArrayRef<float> weight,
            TConstArrayRef<TQueryInfo> queriesInfo,
            int begin,
            int end,
            NPar::TLocalExecutor& executor) const override;
        TString GetDescription() const override;
        void GetBestValue(EMetricBestValue* valueType, float* bestValue) const override;

    private:
        int PositiveClass = 1;
        EAucType Type;
        TMaybe<TVector<TVector<double>>> MisclassCostMatrix = Nothing();
    };
}

TVector<THolder<IMetric>> TAUCMetric::Create(const TMetricConfig& config) {
    config.validParams->insert("type");
    EAucType aucType = config.approxDimension == 1 ? EAucType::Classic : EAucType::Mu;
    if (config.params.contains("type")) {
        const TString name = config.params.at("type");
        aucType = FromString<EAucType>(name);
        if (config.approxDimension == 1) {
            CB_ENSURE(aucType == EAucType::Classic || aucType == EAucType::Ranking,
                      "AUC type \"" << aucType << "\" isn't a singleclass AUC type");
        } else {
            CB_ENSURE(aucType == EAucType::Mu || aucType == EAucType::OneVsAll,
                      "AUC type \"" << aucType << "\" isn't a multiclass AUC type");
        }
    }
    switch (aucType) {
        case EAucType::Classic: {
            return AsVector(MakeHolder<TAUCMetric>(config.params, EAucType::Classic));
            break;
        }
        case EAucType::Ranking: {
            return AsVector(MakeHolder<TAUCMetric>(config.params, EAucType::Ranking));
            break;
        }
        case EAucType::Mu: {
            config.validParams->insert("misclass_cost_matrix");
            TMaybe<TVector<TVector<double>>> misclassCostMatrix = Nothing();
            if (config.params.contains("misclass_cost_matrix")) {
                misclassCostMatrix.ConstructInPlace(ConstructSquareMatrix<double>(
                    config.params.at("misclass_cost_matrix")));
            }
            if (misclassCostMatrix) {
                for (ui32 i = 0; i < misclassCostMatrix->size(); ++i) {
                    CB_ENSURE((*misclassCostMatrix)[i][i] == 0, "Diagonal elements of the misclass cost matrix should be equal to 0.");
                }
            }
            return AsVector(MakeHolder<TAUCMetric>(config.params, misclassCostMatrix));
            break;
        }
        case EAucType::OneVsAll: {
            TVector<THolder<IMetric>> metrics;
            for (int i = 0; i < config.approxDimension; ++i) {
                metrics.push_back(MakeHolder<TAUCMetric>(config.params, i));
            }
            return metrics;
            break;
        }
        default: {
            Y_VERIFY(false);
        }
    }
}

THolder<IMetric> MakeBinClassAucMetric(const TMap<TString, TString>& params) {
    return MakeHolder<TAUCMetric>(params, EAucType::Classic);
}


THolder<IMetric> MakeMultiClassAucMetric(const TMap<TString, TString>& params, int positiveClass) {
    return MakeHolder<TAUCMetric>(params, positiveClass);
}

TMetricHolder TAUCMetric::Eval(
    const TConstArrayRef<TConstArrayRef<double>> approx,
    const TConstArrayRef<TConstArrayRef<double>> approxDelta,
    bool isExpApprox,
    TConstArrayRef<float> target,
    TConstArrayRef<float> weight,
    TConstArrayRef<TQueryInfo> /*queriesInfo*/,
    int begin,
    int end,
    NPar::TLocalExecutor& executor
) const {
    Y_ASSERT(!isExpApprox);
    Y_ASSERT((approx.size() > 1) == (Type == EAucType::Mu || Type == EAucType::OneVsAll));
    Y_ASSERT(approx.front().size() == target.size());
    if (Type == EAucType::Mu && MisclassCostMatrix) {
        CB_ENSURE(MisclassCostMatrix->size() == approx.size(), "Number of classes should be equal to the size of the misclass cost matrix.");
    }

    if (Type == EAucType::Mu) {
        TVector<TVector<double>> currentApprox;
        ResizeRank2(approx.size(), approx[0].size(), currentApprox);
        AssignRank2(MakeArrayRef(approx), &currentApprox);
        if (!approxDelta.empty()) {
            for (ui32 i = 0; i < approx.size(); ++i) {
                for (ui32 j = 0; j < approx[i].size(); ++j) {
                    currentApprox[i][j] += approxDelta[i][j];
                }
            }
        }
        TMetricHolder error(2);
        error.Stats[0] = CalcMuAuc(currentApprox, target, UseWeights ? weight : TConstArrayRef<float>(), &executor, MisclassCostMatrix);
        error.Stats[1] = 1;
        return error;
    }

    const auto realApprox = [&](int idx) {
        return approx[Type == EAucType::OneVsAll ? PositiveClass : 0][idx]
        + (approxDelta.empty() ? 0.0 : approxDelta[Type == EAucType::OneVsAll ? PositiveClass : 0][idx]);
    };
    const auto realWeight = [&](int idx) {
        return UseWeights && !weight.empty() ? weight[idx] : 1.0;
    };
    const auto realTarget = [&](int idx) {
        return Type == EAucType::OneVsAll ? target[idx] == static_cast<double>(PositiveClass) : target[idx];
    };

    TMetricHolder error(2);
    error.Stats[1] = 1.0;

    if (Type == EAucType::Ranking) {
        TVector<NMetrics::TSample> samples;
        samples.reserve(end - begin);
        for (int i : xrange(begin, end)) {
            samples.emplace_back(realTarget(i), realApprox(i), realWeight(i));
        }
        error.Stats[0] = CalcAUC(&samples, &executor);
    } else {
        TVector<NMetrics::TBinClassSample> positiveSamples, negativeSamples;
        for (int i : xrange(begin, end)) {
            const auto currentTarget = realTarget(i);
            CB_ENSURE(0 <= currentTarget && currentTarget <= 1, "All target values should be in the segment [0, 1], for Ranking AUC please use type=Ranking.");
            if (currentTarget > 0) {
                positiveSamples.emplace_back(realApprox(i), currentTarget * realWeight(i));
            }
            if (currentTarget < 1) {
                negativeSamples.emplace_back(realApprox(i), (1 - currentTarget) * realWeight(i));
            }
        }
        error.Stats[0] = CalcBinClassAuc(&positiveSamples, &negativeSamples, &executor);
    }

    return error;
}

template<typename T>
static TString ConstructDescriptionOfSquareMatrix(const TVector<TVector<T>>& matrix) {
    TString matrixInString = "";
    for (ui32 i = 0; i < matrix.size(); ++i) {
        for (ui32 j = 0; j < matrix.size(); ++j) {
            matrixInString += ToString(matrix[i][j]);
            if (i + 1 != matrix.size() || j + 1 != matrix.size()) {
                matrixInString += "/";
            }
        }
    }
    return matrixInString;
}

TString TAUCMetric::GetDescription() const {
    switch (Type) {
        case EAucType::OneVsAll: {
            const TMetricParam<int> positiveClass("class", PositiveClass, /*userDefined*/true);
            return BuildDescription(ELossFunction::AUC, UseWeights, positiveClass);
        }
        case EAucType::Mu: {
            TMetricParam<TString> aucType("type", ToString(EAucType::Mu), /*userDefined*/true);
            if (MisclassCostMatrix) {
                TMetricParam<TString> misclassCostMatrix("misclass_cost_matrix", ConstructDescriptionOfSquareMatrix<double>(*MisclassCostMatrix), /*UserDefined*/true);
                return BuildDescription(ELossFunction::AUC, UseWeights, aucType, misclassCostMatrix);
            }
            return BuildDescription(ELossFunction::AUC, UseWeights, aucType);
        }
        case EAucType::Classic: {
            return BuildDescription(ELossFunction::AUC, UseWeights);
        }
        case EAucType::Ranking: {
            return BuildDescription(ELossFunction::AUC, UseWeights, TMetricParam<TString>("type", ToString(EAucType::Ranking), /*userDefined*/true));
        }
        default: {
            Y_VERIFY(false);
        }
    }
}

void TAUCMetric::GetBestValue(EMetricBestValue* valueType, float*) const {
    *valueType = EMetricBestValue::Max;
}

/* Normalized Gini metric */

namespace {
    struct TNormalizedGini final: public TNonAdditiveMetric {
        explicit TNormalizedGini(const TMap<TString, TString>& params)
            : TNonAdditiveMetric(ELossFunction::NormalizedGini, params)
            , IsMultiClass(false) {
        }
        explicit TNormalizedGini(const TMap<TString, TString>& params, int positiveClass)
            : TNonAdditiveMetric(ELossFunction::NormalizedGini, params)
            , PositiveClass(positiveClass)
            , IsMultiClass(true) {
        }
        static TVector<THolder<IMetric>> Create(const TMetricConfig& config);
        TMetricHolder Eval(
            const TVector<TVector<double>>& approx,
            TConstArrayRef<float> target,
            TConstArrayRef<float> weight,
            TConstArrayRef<TQueryInfo> queriesInfo,
            int begin,
            int end,
            NPar::TLocalExecutor& executor) const override {
                return Eval(To2DConstArrayRef<double>(approx), /*approxDelta*/{}, /*isExpApprox*/false, target, weight, queriesInfo, begin, end, executor);
        }
        TMetricHolder Eval(
            const TConstArrayRef<TConstArrayRef<double>> approx,
            const TConstArrayRef<TConstArrayRef<double>> approxDelta,
            bool isExpApprox,
            TConstArrayRef<float> target,
            TConstArrayRef<float> weight,
            TConstArrayRef<TQueryInfo> queriesInfo,
            int begin,
            int end,
            NPar::TLocalExecutor& executor) const override;
        TString GetDescription() const override;
        void GetBestValue(EMetricBestValue* valueType, float* bestValue) const override;
    private:
        static constexpr double TargetBorder = GetDefaultTargetBorder();
        const int PositiveClass = 1;
        const bool IsMultiClass = false;
    };
}

TVector<THolder<IMetric>> TNormalizedGini::Create(const TMetricConfig& config) {
    if (config.approxDimension == 1) {
        config.validParams->insert("border");
        return AsVector(MakeHolder<TNormalizedGini>(config.params));
    }
    TVector<THolder<IMetric>> result;
    for (int i : xrange(config.approxDimension)) {
        result.push_back(MakeHolder<TNormalizedGini>(config.params, i));
    }
    return result;
}

TMetricHolder TNormalizedGini::Eval(
    const TConstArrayRef<TConstArrayRef<double>> approx,
    const TConstArrayRef<TConstArrayRef<double>> approxDelta,
    bool isExpApprox,
    TConstArrayRef<float> target,
    TConstArrayRef<float> weight,
    TConstArrayRef<TQueryInfo> /*queriesInfo*/,
    int begin,
    int end,
    NPar::TLocalExecutor& executor
) const {
    Y_ASSERT(!isExpApprox);
    Y_ASSERT((approx.size() > 1) == IsMultiClass);
    Y_ASSERT(approx.front().size() == target.size());

    const auto realApprox = [&](int idx) {
        return approx[IsMultiClass ? PositiveClass : 0][idx]
        + (approxDelta.empty() ? 0.0 : approxDelta[IsMultiClass ? PositiveClass : 0][idx]);
    };
    const auto realWeight = [&](int idx) {
        return UseWeights && !weight.empty() ? weight[idx] : 1.0;
    };
    const auto realTarget = [&](int idx) {
        return IsMultiClass ? target[idx] == static_cast<double>(PositiveClass) : target[idx] > TargetBorder;
    };

    TVector<NMetrics::TSample> samples;
    for (auto i : xrange(begin, end)) {
        samples.emplace_back(realTarget(i), realApprox(i), realWeight(i));
    }

    TMetricHolder error(2);
    error.Stats[0] = 2.0 * CalcAUC(&samples, &executor) - 1.0;
    error.Stats[1] = 1.0;
    return error;
}

TString TNormalizedGini::GetDescription() const {
    if (IsMultiClass) {
        const TMetricParam<int> positiveClass("class", PositiveClass, /*userDefined*/true);
        return BuildDescription(ELossFunction::NormalizedGini, UseWeights, positiveClass);
    } else {
        return BuildDescription(ELossFunction::NormalizedGini, UseWeights, "%.3g", MakeTargetBorderParam(TargetBorder));
    }
}

void TNormalizedGini::GetBestValue(EMetricBestValue* valueType, float*) const {
    *valueType = EMetricBestValue::Max;
}

/* Fair Loss metric */

namespace {
    struct TFairLossMetric final: public TAdditiveMetric {
        static constexpr double DefaultSmoothness = 1.0;

        explicit TFairLossMetric(const TMap<TString, TString>& params, double smoothness)
            : TAdditiveMetric(ELossFunction::FairLoss, params)
            , Smoothness(smoothness) {
            Y_ASSERT(smoothness > 0.0 && "Fair loss is not defined for negative smoothness");
        }

        static TVector<THolder<IMetric>> Create(const TMetricConfig& config);

        TMetricHolder EvalSingleThread(
            const TConstArrayRef<TConstArrayRef<double>> approx,
            const TConstArrayRef<TConstArrayRef<double>> approxDelta,
            bool isExpApprox,
            TConstArrayRef<float> target,
            TConstArrayRef<float> weight,
            TConstArrayRef<TQueryInfo> queriesInfo,
            int begin,
            int end
        ) const override;
        void GetBestValue(EMetricBestValue* valueType, float* bestValue) const override;
    private:
        const double Smoothness;
    };
}

// static.
TVector<THolder<IMetric>> TFairLossMetric::Create(const TMetricConfig& config) {
    double smoothness = NCatboostOptions::GetParamOrDefault(config.params, "smoothness", TFairLossMetric::DefaultSmoothness);
    config.validParams->insert("smoothness");
    return AsVector(MakeHolder<TFairLossMetric>(config.params, smoothness));
}

TMetricHolder TFairLossMetric::EvalSingleThread(
    const TConstArrayRef<TConstArrayRef<double>> approx,
    const TConstArrayRef<TConstArrayRef<double>> approxDelta,
    bool isExpApprox,
    TConstArrayRef<float> target,
    TConstArrayRef<float> weight,
    TConstArrayRef<TQueryInfo> /*queriesInfo*/,
    int begin,
    int end
) const {
    Y_ASSERT(approx.size() == 1 && "Fair Loss metric supports only single-dimentional data");
    Y_ASSERT(approx.front().size() == target.size());
    Y_ASSERT(!isExpApprox);
    const auto realApprox = [&](int idx) { return approx[0][idx] + (approxDelta.empty() ? 0.0 : approxDelta[0][idx]);  };
    const auto realWeight = [&](int idx) { return weight.empty() ? 1.0 : weight[idx]; };
    TMetricHolder error(2);
    for (int i : xrange(begin, end)) {
        double smoothMismatch = Abs(realApprox(i) - target[i])/Smoothness;
        error.Stats[0] += Power(Smoothness, 2)*(smoothMismatch - Log2(smoothMismatch + 1)/M_LN2_INV)*realWeight(i);
        error.Stats[1] += realWeight(i);
    }
    return error;
}

void TFairLossMetric::GetBestValue(EMetricBestValue* valueType, float*) const {
    *valueType = EMetricBestValue::Min;
}

/* Balanced Accuracy */

namespace {
    struct TBalancedAccuracyMetric final: public TAdditiveMetric {
        explicit TBalancedAccuracyMetric(const TMap<TString, TString>& params,
                                         double predictionBorder)
                : TAdditiveMetric(ELossFunction::BalancedAccuracy, params)
                , PredictionBorder(predictionBorder)
        {
        }

        static TVector<THolder<IMetric>> Create(const TMetricConfig& config);

        TMetricHolder EvalSingleThread(
                const TConstArrayRef<TConstArrayRef<double>> approx,
                const TConstArrayRef<TConstArrayRef<double>> approxDelta,
                bool isExpApprox,
                TConstArrayRef<float> target,
                TConstArrayRef<float> weight,
                TConstArrayRef<TQueryInfo> queriesInfo,
                int begin,
                int end
        ) const override;
        double GetFinalError(const TMetricHolder& error) const override;
        void GetBestValue(EMetricBestValue* valueType, float* bestValue) const override;

    private:
        static constexpr double TargetBorder = GetDefaultTargetBorder();
        const int PositiveClass = 1;
        const double PredictionBorder = GetDefaultPredictionBorder();
    };
}

TVector<THolder<IMetric>> TBalancedAccuracyMetric::Create(const TMetricConfig& config) {
    CB_ENSURE(config.approxDimension == 1,
              "Balanced accuracy is used only for binary classification problems.");
    config.validParams->insert("border");
    return AsVector(MakeHolder<TBalancedAccuracyMetric>(config.params,
                                                        config.binaryClassPredictionBorder));
}

TMetricHolder TBalancedAccuracyMetric::EvalSingleThread(
    const TConstArrayRef<TConstArrayRef<double>> approx,
    const TConstArrayRef<TConstArrayRef<double>> approxDelta,
    bool isExpApprox,
    TConstArrayRef<float> target,
    TConstArrayRef<float> weight,
    TConstArrayRef<TQueryInfo> /*queriesInfo*/,
    int begin,
    int end
) const {
    Y_ASSERT(approxDelta.empty());
    Y_ASSERT(!isExpApprox);
    return CalcBalancedAccuracyMetric(approx, target, weight, begin, end, PositiveClass, TargetBorder, PredictionBorder);
}

void TBalancedAccuracyMetric::GetBestValue(EMetricBestValue* valueType, float*) const {
    *valueType = EMetricBestValue::Max;
}

double TBalancedAccuracyMetric::GetFinalError(const TMetricHolder& error) const {
    return CalcBalancedAccuracyMetric(error);
}

/* Balanced Error Rate */

namespace {
    struct TBalancedErrorRate final: public TAdditiveMetric {
        explicit TBalancedErrorRate(const TMap<TString, TString>& params,
                                    double predictionBorder)
                : TAdditiveMetric(ELossFunction::BalancedErrorRate, params)
                , PredictionBorder(predictionBorder)
        {
        }

        static TVector<THolder<IMetric>> Create(const TMetricConfig& config);

        TMetricHolder EvalSingleThread(
                const TConstArrayRef<TConstArrayRef<double>> approx,
                const TConstArrayRef<TConstArrayRef<double>> approxDelta,
                bool isExpApprox,
                TConstArrayRef<float> target,
                TConstArrayRef<float> weight,
                TConstArrayRef<TQueryInfo> queriesInfo,
                int begin,
                int end
        ) const override;
        double GetFinalError(const TMetricHolder& error) const override;
        void GetBestValue(EMetricBestValue* valueType, float* bestValue) const override;

    private:
        static constexpr double TargetBorder = GetDefaultTargetBorder();
        const int PositiveClass = 1;
        const double PredictionBorder = GetDefaultPredictionBorder();
    };
}

// static.
TVector<THolder<IMetric>> TBalancedErrorRate::Create(const TMetricConfig& config) {
    CB_ENSURE(config.approxDimension == 1, "Balanced Error Rate is used only for binary classification problems.");
    config.validParams->insert("border");
    return AsVector(MakeHolder<TBalancedErrorRate>(config.params,
                                                   config.binaryClassPredictionBorder));
}

TMetricHolder TBalancedErrorRate::EvalSingleThread(
    const TConstArrayRef<TConstArrayRef<double>> approx,
    const TConstArrayRef<TConstArrayRef<double>> approxDelta,
    bool isExpApprox,
    TConstArrayRef<float> target,
    TConstArrayRef<float> weight,
    TConstArrayRef<TQueryInfo> /*queriesInfo*/,
    int begin,
    int end
) const {
    Y_ASSERT(approxDelta.empty());
    Y_ASSERT(!isExpApprox);
    return CalcBalancedAccuracyMetric(approx, target, weight, begin, end, PositiveClass, TargetBorder, PredictionBorder);
}

void TBalancedErrorRate::GetBestValue(EMetricBestValue* valueType, float*) const {
    *valueType = EMetricBestValue::Min;
}

double TBalancedErrorRate::GetFinalError(const TMetricHolder& error) const {
    return 1 - CalcBalancedAccuracyMetric(error);
}

/* Brier Score */

namespace {
    struct TBrierScoreMetric final: public TAdditiveMetric {
        explicit TBrierScoreMetric(const TMap<TString, TString>& params)
            : TAdditiveMetric(ELossFunction::BrierScore, params) {
            UseWeights.MakeIgnored();
        }
        TMetricHolder EvalSingleThread(
                const TConstArrayRef<TConstArrayRef<double>> approx,
                const TConstArrayRef<TConstArrayRef<double>> approxDelta,
                bool isExpApprox,
                TConstArrayRef<float> target,
                TConstArrayRef<float> weight,
                TConstArrayRef<TQueryInfo> queriesInfo,
                int begin,
                int end
        ) const override;
        void GetBestValue(EMetricBestValue* valueType, float* bestValue) const override;
        double GetFinalError(const TMetricHolder& error) const override;
    };
}

THolder<IMetric> MakeBrierScoreMetric(const TMap<TString, TString>& params) {
    return MakeHolder<TBrierScoreMetric>(params);
}

TMetricHolder TBrierScoreMetric::EvalSingleThread(
    const TConstArrayRef<TConstArrayRef<double>> approx,
    const TConstArrayRef<TConstArrayRef<double>> approxDelta,
    bool isExpApprox,
    TConstArrayRef<float> target,
    TConstArrayRef<float> weight,
    TConstArrayRef<TQueryInfo> /*queriesInfo*/,
    int begin,
    int end
) const {
    Y_ASSERT(approxDelta.empty());
    Y_ASSERT(!isExpApprox);
    return ComputeBrierScoreMetric(approx.front(), target, weight, begin, end);
}

void TBrierScoreMetric::GetBestValue(EMetricBestValue* valueType, float*) const {
    *valueType = EMetricBestValue::Min;
}

double TBrierScoreMetric::GetFinalError(const TMetricHolder& error) const {
    return error.Stats[1] != 0 ? error.Stats[0] / error.Stats[1] : 0;
}

/* Hinge loss */

namespace {
    struct THingeLossMetric final: public TAdditiveMetric {
        explicit THingeLossMetric(const TMap<TString, TString>& params)
            : TAdditiveMetric(ELossFunction::HingeLoss, params)
            {}

        static TVector<THolder<IMetric>> Create(const TMetricConfig& config);

        TMetricHolder EvalSingleThread(
                const TConstArrayRef<TConstArrayRef<double>> approx,
                const TConstArrayRef<TConstArrayRef<double>> approxDelta,
                bool isExpApprox,
                TConstArrayRef<float> target,
                TConstArrayRef<float> weight,
                TConstArrayRef<TQueryInfo> queriesInfo,
                int begin,
                int end
        ) const override;
        void GetBestValue(EMetricBestValue* valueType, float* bestValue) const override;
        double GetFinalError(const TMetricHolder& error) const override;

    private:
        static constexpr double TargetBorder = GetDefaultTargetBorder();
    };
}

TVector<THolder<IMetric>> THingeLossMetric::Create(const TMetricConfig& config) {
    config.validParams->insert("border");
    return AsVector(MakeHolder<THingeLossMetric>(config.params));
}

TMetricHolder THingeLossMetric::EvalSingleThread(
    const TConstArrayRef<TConstArrayRef<double>> approx,
    const TConstArrayRef<TConstArrayRef<double>> approxDelta,
    bool isExpApprox,
    TConstArrayRef<float> target,
    TConstArrayRef<float> weight,
    TConstArrayRef<TQueryInfo> /*queriesInfo*/,
    int begin,
    int end
) const {
    Y_ASSERT(approxDelta.empty());
    Y_ASSERT(!isExpApprox);
    return ComputeHingeLossMetric(approx, target, weight, begin, end, TargetBorder);
}

void THingeLossMetric::GetBestValue(EMetricBestValue* valueType, float*) const {
    *valueType = EMetricBestValue::Min;
}

double THingeLossMetric::GetFinalError(const TMetricHolder& error) const {
    return error.Stats[1] != 0 ? error.Stats[0] / error.Stats[1] : 0;
}

/* Hamming loss */

namespace {
    struct THammingLossMetric final: public TAdditiveMetric {
        explicit THammingLossMetric(const TMap<TString, TString>& params,
                                    double predictionBorder);

        static TVector<THolder<IMetric>> Create(const TMetricConfig& config);

        TMetricHolder EvalSingleThread(
                const TConstArrayRef<TConstArrayRef<double>> approx,
                const TConstArrayRef<TConstArrayRef<double>> approxDelta,
                bool isExpApprox,
                TConstArrayRef<float> target,
                TConstArrayRef<float> weight,
                TConstArrayRef<TQueryInfo> queriesInfo,
                int begin,
                int end
        ) const override;
        void GetBestValue(EMetricBestValue* valueType, float* bestValue) const override;
        double GetFinalError(const TMetricHolder& error) const override;

    private:
        static constexpr double TargetBorder = GetDefaultTargetBorder();
        const double PredictionBorder = GetDefaultPredictionBorder();
    };
}

// static.
TVector<THolder<IMetric>> THammingLossMetric::Create(const TMetricConfig& config) {
    config.validParams->insert("border");
    return AsVector(MakeHolder<THammingLossMetric>(
        config.params, config.binaryClassPredictionBorder));
}

THammingLossMetric::THammingLossMetric(const TMap<TString, TString>& params,
                                       double predictionBorder)
        : TAdditiveMetric(ELossFunction::HammingLoss, params)
        , PredictionBorder(predictionBorder)
{
}

TMetricHolder THammingLossMetric::EvalSingleThread(
    const TConstArrayRef<TConstArrayRef<double>> approx,
    const TConstArrayRef<TConstArrayRef<double>> approxDelta,
    bool isExpApprox,
    TConstArrayRef<float> target,
    TConstArrayRef<float> weight,
    TConstArrayRef<TQueryInfo> /*queriesInfo*/,
    int begin,
    int end
) const {
    Y_ASSERT(approxDelta.empty());
    Y_ASSERT(!isExpApprox);
    Y_ASSERT(target.size() == approx[0].size());
    TMetricHolder error(2);
    const bool isMulticlass = approx.size() > 1;
    const double predictionLogitBorder = NCB::Logit(PredictionBorder);

    for (int i = begin; i < end; ++i) {
        int approxClass = GetApproxClass(approx, i, predictionLogitBorder);
        const float targetVal = isMulticlass ? target[i] : target[i] > TargetBorder;
        int targetClass = static_cast<int>(targetVal);

        float w = weight.empty() ? 1 : weight[i];
        error.Stats[0] += approxClass != targetClass ? w : 0.0;
        error.Stats[1] += w;
    }

    return error;
}

void THammingLossMetric::GetBestValue(EMetricBestValue* valueType, float*) const {
    *valueType = EMetricBestValue::Min;
}

double THammingLossMetric::GetFinalError(const TMetricHolder& error) const {
    return error.Stats[1] != 0 ? error.Stats[0] / error.Stats[1] : 0;
}

/* PairAccuracy */

namespace {
    struct TPairAccuracyMetric final: public TAdditiveMetric {
        explicit TPairAccuracyMetric(const TMap<TString, TString>& params)
            : TAdditiveMetric(ELossFunction::PairAccuracy, params) {
            UseWeights.SetDefaultValue(true);
        }

        static TVector<THolder<IMetric>> Create(const TMetricConfig& config);

        TMetricHolder EvalSingleThread(
            const TConstArrayRef<TConstArrayRef<double>> approx,
            const TConstArrayRef<TConstArrayRef<double>> approxDelta,
            bool isExpApprox,
            TConstArrayRef<float> target,
            TConstArrayRef<float> weight,
            TConstArrayRef<TQueryInfo> queriesInfo,
            int queryStartIndex,
            int queryEndIndex
        ) const override;
        EErrorType GetErrorType() const override;
        void GetBestValue(EMetricBestValue* valueType, float* bestValue) const override;
    };
}

TVector<THolder<IMetric>> TPairAccuracyMetric::Create(const TMetricConfig& config) {
    return AsVector(MakeHolder<TPairAccuracyMetric>(config.params));
}

TMetricHolder TPairAccuracyMetric::EvalSingleThread(
    const TConstArrayRef<TConstArrayRef<double>> approx,
    const TConstArrayRef<TConstArrayRef<double>> approxDelta,
    bool isExpApprox,
    TConstArrayRef<float> /*target*/,
    TConstArrayRef<float> /*weight*/,
    TConstArrayRef<TQueryInfo> queriesInfo,
    int queryStartIndex,
    int queryEndIndex
) const {
    Y_ASSERT(approxDelta.empty());
    Y_ASSERT(!isExpApprox);
    CB_ENSURE(approx.size() == 1, "Metric PairLogit supports only single-dimensional data");

    TMetricHolder error(2);
    for (int queryIndex = queryStartIndex; queryIndex < queryEndIndex; ++queryIndex) {
        int begin = queriesInfo[queryIndex].Begin;
        for (int docId = 0; docId < queriesInfo[queryIndex].Competitors.ysize(); ++docId) {
            for (const auto& competitor : queriesInfo[queryIndex].Competitors[docId]) {
                const auto competitorWeight = UseWeights ? competitor.Weight : 1.0;
                if (approx[0][begin + docId] > approx[0][begin + competitor.Id]) {
                    error.Stats[0] += competitorWeight;
                }
                error.Stats[1] += competitorWeight;
            }
        }
    }
    return error;
}

EErrorType TPairAccuracyMetric::GetErrorType() const {
    return EErrorType::PairwiseError;
}

void TPairAccuracyMetric::GetBestValue(EMetricBestValue* valueType, float*) const {
    *valueType = EMetricBestValue::Max;
}

/* PrecisionAtK */

namespace {
    struct TPrecisionAtKMetric final: public TAdditiveMetric {
        explicit TPrecisionAtKMetric(const TMap<TString, TString>& params,
                                     int topSize);

        static TVector<THolder<IMetric>> Create(const TMetricConfig& config);

        TMetricHolder EvalSingleThread(
                const TConstArrayRef<TConstArrayRef<double>> approx,
                const TConstArrayRef<TConstArrayRef<double>> approxDelta,
                bool isExpApprox,
                TConstArrayRef<float> target,
                TConstArrayRef<float> weight,
                TConstArrayRef<TQueryInfo> queriesInfo,
                int queryStartIndex,
                int queryEndIndex
        ) const override;
        EErrorType GetErrorType() const override;
        double GetFinalError(const TMetricHolder& error) const override;
        void GetBestValue(EMetricBestValue* valueType, float* bestValue) const override;
    private:
        static constexpr double TargetBorder = GetDefaultTargetBorder();
        const int TopSize;
    };
}

// static.
TVector<THolder<IMetric>> TPrecisionAtKMetric::Create(const TMetricConfig& config) {
    int topSize = NCatboostOptions::GetParamOrDefault(config.params, "top", -1);
    config.validParams->insert("top");
    config.validParams->insert("border");
    return AsVector(MakeHolder<TPrecisionAtKMetric>(config.params, topSize));
}

TPrecisionAtKMetric::TPrecisionAtKMetric(const TMap<TString, TString>& params, int topSize)
        : TAdditiveMetric(ELossFunction::PrecisionAt, params)
        , TopSize(topSize) {
    UseWeights.SetDefaultValue(true);
}

TMetricHolder TPrecisionAtKMetric::EvalSingleThread(
        const TConstArrayRef<TConstArrayRef<double>> approx,
        const TConstArrayRef<TConstArrayRef<double>> approxDelta,
        bool isExpApprox,
        TConstArrayRef<float> target,
        TConstArrayRef<float> /*weight*/,
        TConstArrayRef<TQueryInfo> queriesInfo,
        int queryStartIndex,
        int queryEndIndex
) const {
    Y_ASSERT(approxDelta.empty());
    Y_ASSERT(!isExpApprox);
    TMetricHolder error(2);
    for (int queryIndex = queryStartIndex; queryIndex < queryEndIndex; ++queryIndex) {
        int queryBegin = queriesInfo[queryIndex].Begin;
        int queryEnd = queriesInfo[queryIndex].End;

        TVector<double> approxCopy(approx[0].data() + queryBegin, approx[0].data() + queryEnd);
        TVector<float> targetCopy(target.begin() + queryBegin, target.begin() + queryEnd);

        error.Stats[0] += CalcPrecisionAtK(approxCopy, targetCopy, TopSize, TargetBorder);
        error.Stats[1]++;
    }
    return error;
}

EErrorType TPrecisionAtKMetric::GetErrorType() const {
    return EErrorType::QuerywiseError;
}

double TPrecisionAtKMetric::GetFinalError(const TMetricHolder& error) const {
    return error.Stats[1] != 0 ? error.Stats[0] / error.Stats[1] : 1;
}

void TPrecisionAtKMetric::GetBestValue(EMetricBestValue* valueType, float*) const {
    *valueType = EMetricBestValue::Max;
}

/* RecallAtK */

namespace {
    struct TRecallAtKMetric final: public TAdditiveMetric {
        explicit TRecallAtKMetric(const TMap<TString, TString>& params, int topSize);
        static TVector<THolder<IMetric>> Create(const TMetricConfig& config);
        TMetricHolder EvalSingleThread(
                const TConstArrayRef<TConstArrayRef<double>> approx,
                const TConstArrayRef<TConstArrayRef<double>> approxDelta,
                bool isExpApprox,
                TConstArrayRef<float> target,
                TConstArrayRef<float> weight,
                TConstArrayRef<TQueryInfo> queriesInfo,
                int queryStartIndex,
                int queryEndIndex
        ) const override;
        EErrorType GetErrorType() const override;
        double GetFinalError(const TMetricHolder& error) const override;
        void GetBestValue(EMetricBestValue* valueType, float* bestValue) const override;

    private:
        static constexpr double TargetBorder = GetDefaultTargetBorder();
        const int TopSize;
    };
}

TVector<THolder<IMetric>> TRecallAtKMetric::Create(const TMetricConfig& config) {
    int topSize = NCatboostOptions::GetParamOrDefault(config.params, "top", -1);
    config.validParams->insert("top");
    config.validParams->insert("border");
    return AsVector(MakeHolder<TRecallAtKMetric>(config.params, topSize));
}

TRecallAtKMetric::TRecallAtKMetric(const TMap<TString, TString>& params, int topSize)
        : TAdditiveMetric(ELossFunction::RecallAt, params)
        , TopSize(topSize) {
    UseWeights.SetDefaultValue(true);
}

TMetricHolder TRecallAtKMetric::EvalSingleThread(
        const TConstArrayRef<TConstArrayRef<double>> approx,
        const TConstArrayRef<TConstArrayRef<double>> approxDelta,
        bool isExpApprox,
        TConstArrayRef<float> target,
        TConstArrayRef<float> /*weight*/,
        TConstArrayRef<TQueryInfo> queriesInfo,
        int queryStartIndex,
        int queryEndIndex
) const {
    Y_ASSERT(approxDelta.empty());
    Y_ASSERT(!isExpApprox);
    TMetricHolder error(2);
    for (int queryIndex = queryStartIndex; queryIndex < queryEndIndex; ++queryIndex) {
        int queryBegin = queriesInfo[queryIndex].Begin;
        int queryEnd = queriesInfo[queryIndex].End;

        TVector<double> approxCopy(approx[0].data() + queryBegin, approx[0].data() + queryEnd);
        TVector<float> targetCopy(target.begin() + queryBegin, target.begin() + queryEnd);

        error.Stats[0] += CalcRecallAtK(approxCopy, targetCopy, TopSize, TargetBorder);
        error.Stats[1]++;
    }
    return error;
}

EErrorType TRecallAtKMetric::GetErrorType() const {
    return EErrorType::QuerywiseError;
}

double TRecallAtKMetric::GetFinalError(const TMetricHolder& error) const {
    return error.Stats[1] != 0 ? error.Stats[0] / error.Stats[1] : 1;
}

void TRecallAtKMetric::GetBestValue(EMetricBestValue* valueType, float*) const {
    *valueType = EMetricBestValue::Max;
}

/* Mean Average Precision at k */

namespace {
    struct TMAPKMetric final: public TAdditiveMetric {
        explicit TMAPKMetric(const TMap<TString, TString>& params, int topSize);
        static TVector<THolder<IMetric>> Create(const TMetricConfig& config);
        TMetricHolder EvalSingleThread(
                const TConstArrayRef<TConstArrayRef<double>> approx,
                const TConstArrayRef<TConstArrayRef<double>> approxDelta,
                bool isExpApprox,
                TConstArrayRef<float> target,
                TConstArrayRef<float> weight,
                TConstArrayRef<TQueryInfo> queriesInfo,
                int queryStartIndex,
                int queryEndIndex
        ) const override;
        EErrorType GetErrorType() const override;
        double GetFinalError(const TMetricHolder& error) const override;
        void GetBestValue(EMetricBestValue* valueType, float* bestValue) const override;

    private:
        static constexpr double TargetBorder = GetDefaultTargetBorder();
        const int TopSize;
    };
}

// static.
TVector<THolder<IMetric>> TMAPKMetric::Create(const TMetricConfig& config) {
    int topSize = NCatboostOptions::GetParamOrDefault(config.params, "top", -1);
    config.validParams->insert("top");
    config.validParams->insert("border");
    return AsVector(MakeHolder<TMAPKMetric>(config.params, topSize));
}

TMAPKMetric::TMAPKMetric(const TMap<TString, TString>& params, int topSize)
        : TAdditiveMetric(ELossFunction::MAP, params)
        , TopSize(topSize) {
    UseWeights.SetDefaultValue(true);
}

TMetricHolder TMAPKMetric::EvalSingleThread(
        const TConstArrayRef<TConstArrayRef<double>> approx,
        const TConstArrayRef<TConstArrayRef<double>> approxDelta,
        bool isExpApprox,
        TConstArrayRef<float> target,
        TConstArrayRef<float> /*weight*/,
        TConstArrayRef<TQueryInfo> queriesInfo,
        int queryStartIndex,
        int queryEndIndex
) const {
    Y_ASSERT(approxDelta.empty());
    Y_ASSERT(!isExpApprox);
    TMetricHolder error(2);

    for (int queryIndex = queryStartIndex; queryIndex < queryEndIndex; ++queryIndex) {
        int queryBegin = queriesInfo[queryIndex].Begin;
        int queryEnd = queriesInfo[queryIndex].End;

        TVector<double> approxCopy(approx[0].data() + queryBegin, approx[0].data() + queryEnd);
        TVector<float> targetCopy(target.data() + queryBegin, target.data() + queryEnd);

        error.Stats[0] += CalcAveragePrecisionK(approxCopy, targetCopy, TopSize, TargetBorder);
        error.Stats[1]++;
    }
    return error;
}

EErrorType TMAPKMetric::GetErrorType() const {
    return EErrorType::QuerywiseError;
}

// Mean average precision at K
double TMAPKMetric::GetFinalError(const TMetricHolder& error) const {
    return error.Stats[1] != 0 ? error.Stats[0] / error.Stats[1] : 0;
}

void TMAPKMetric::GetBestValue(EMetricBestValue* valueType, float*) const {
    *valueType = EMetricBestValue::Max;
}

/* Precision-Recall AUC */

namespace {
    struct TPRAUCMetric : public TNonAdditiveMetric {
        explicit TPRAUCMetric(int positiveClass)
            : PositiveClass(positiveClass), IsMultiClass(true) {
            UseWeights.SetDefaultValue(false);
        }

        explicit TPRAUCMetric() {
            UseWeights.SetDefaultValue(false);
        }

        TMetricHolder Eval(
                const TVector<TVector<double>>& approx,
                TConstArrayRef<float> target,
                TConstArrayRef<float> weight,
                TConstArrayRef<TQueryInfo> queriesInfo,
                int begin,
                int end,
                NPar::TLocalExecutor& executor) const override {
                    return Eval(approx, /*approxDelta*/{}, /*isExpApprox*/false, target, weight, queriesInfo, begin, end, executor);
                }
        TMetricHolder Eval(
                const TVector<TVector<double>>& approx,
                const TVector<TVector<double>>& approxDelta,
                bool isExpApprox,
                TConstArrayRef<float> target,
                TConstArrayRef<float> weight,
                TConstArrayRef<TQueryInfo> queriesInfo,
                int begin,
                int end,
                NPar::TLocalExecutor& executor) const override;
        TString GetDescription() const override;
        void GetBestValue(EMetricBestValue* valueType, float* bestValue) const override;

        private:
            int PositiveClass = 1;
            bool IsMultiClass = false;
    };
}

THolder<IMetric> MakeMultiClassPRAUCMetric(int positiveClass) {
    return MakeHolder<TPRAUCMetric>(positiveClass);
}

THolder<IMetric> MakeBinClassPRAUCMetric() {
    return MakeHolder<TPRAUCMetric>();
}

TMetricHolder TPRAUCMetric::Eval(
    const TVector<TVector<double>>& approx,
    const TVector<TVector<double>>& approxDelta,
    bool isExpApprox,
    TConstArrayRef<float> target,
    TConstArrayRef<float> weight,
    TConstArrayRef<TQueryInfo> /*queriesInfo*/,
    int begin,
    int end,
    NPar::TLocalExecutor& /*executor*/
) const {
    Y_ASSERT(!isExpApprox);
    Y_ASSERT((approx.size() > 1) == IsMultiClass);
    Y_ASSERT(approx[0].size() == target.size());

    TMetricHolder error(2);
    error.Stats[1] = 1;

    int elemCount = end - begin;
    
    struct Sample {
        double approx;
        float target;
        float weight;
    };

    TVector<Sample> sortedSamples;
    sortedSamples.reserve(elemCount);

    const auto realApprox = [&](int idx) {
        return approx[IsMultiClass ? PositiveClass : 0][idx]
        + (approxDelta.empty() ? 0.0 : approxDelta[IsMultiClass ? PositiveClass : 0][idx]);
    };
    const auto realWeight = [&](int idx) {
        return UseWeights && !weight.empty() ? weight[idx] : 1.0f;
    };

    for (int i = begin; i < end; ++i) {
        sortedSamples.push_back({realApprox(i), target[i], realWeight(i)});
    }
    
    std::sort(sortedSamples.begin(), sortedSamples.end(), [](const Sample& l, const Sample& r) {return l.approx < r.approx;});

    int curNegCount = 0;
    double curTp = 0;
    double curFp = 0;
    double curFn = 0;

    for (size_t i = 0; i < target.size(); ++i) {
        if (sortedSamples[i].target == PositiveClass) {
            curTp += sortedSamples[i].weight;
        } else {
            curFp += sortedSamples[i].weight;
        }
    }

    CB_ENSURE(curTp > 0, "No element of a positive class");

    double prevPrecision = 0;
    double prevRecall = 1;
    double& auc = error.Stats[0];

    auto isApproxesEqual = [] (double approxL, double approxR) {
        return Abs(approxL - approxR) < 1e-8;
    };

    while (curNegCount <= elemCount) {
        double precision = (curTp == 0 && curFp == 0) ? 1 : curTp / (curTp + curFp + 0.0);
        double recall = curTp / (curTp + curFn + 0.0);

        auc += (prevRecall - recall) * (prevPrecision + precision) / 2;

        prevRecall = recall;
        prevPrecision = precision;

        auto moveOneBorder = [&]() {
            if (curNegCount < elemCount) {
                auto curWeight = sortedSamples[curNegCount].weight;
                if (sortedSamples[curNegCount].target == PositiveClass) {
                    curTp -= curWeight;
                    curFn += curWeight;  
                } else {
                    curFp -= curWeight;
                }
            }
            ++curNegCount;
        };
        
        moveOneBorder();
        while (curNegCount < elemCount && isApproxesEqual(sortedSamples[curNegCount - 1].approx, sortedSamples[curNegCount].approx)) {
            moveOneBorder();
        }
    }

    return error;
}

TString TPRAUCMetric::GetDescription() const {
    return ToString(ELossFunction::PRAUC);
}

void TPRAUCMetric::GetBestValue(EMetricBestValue* valueType, float*) const {
    *valueType = EMetricBestValue::Max;
}

/* Custom */

namespace {
    class TCustomMetric: public IMetric {
    public:
        explicit TCustomMetric(const TCustomMetricDescriptor& descriptor);
        TMetricHolder Eval(
            const TVector<TVector<double>>& approx,
            TConstArrayRef<float> target,
            TConstArrayRef<float> weight,
            TConstArrayRef<TQueryInfo> queriesInfo,
            int begin,
            int end,
            NPar::TLocalExecutor& executor
        ) const override;
        TMetricHolder Eval(
            const TConstArrayRef<TConstArrayRef<double>> approx,
            const TConstArrayRef<TConstArrayRef<double>> approxDelta,
            bool isExpApprox,
            TConstArrayRef<float> target,
            TConstArrayRef<float> weight,
            TConstArrayRef<TQueryInfo> queriesInfo,
            int begin,
            int end,
            NPar::TLocalExecutor& executor
        ) const override {
            CB_ENSURE(!isExpApprox && approxDelta.empty(), "Custom metrics do not support approx deltas and exponentiated approxes");
            TVector<TVector<double>> localApprox;
            ResizeRank2(approx.size(), approx[0].size(), localApprox);
            AssignRank2(MakeArrayRef(approx), &localApprox);
            return Eval(localApprox, target, weight, queriesInfo, begin, end, executor);
        }
        TString GetDescription() const override;
        void GetBestValue(EMetricBestValue* valueType, float* bestValue) const override;
        EErrorType GetErrorType() const override;
        double GetFinalError(const TMetricHolder& error) const override;
        TVector<TString> GetStatDescriptions() const override;
        const TMap<TString, TString>& GetHints() const override;
        void AddHint(const TString& key, const TString& value) override;
        //we don't now anything about custom metrics
        bool IsAdditiveMetric() const final {
            return false;
        }
        // be conservative by default
        bool NeedTarget() const override {
            return true;
        }
    private:
        TCustomMetricDescriptor Descriptor;
        TMap<TString, TString> Hints;
    };
}

TCustomMetric::TCustomMetric(const TCustomMetricDescriptor& descriptor)
        : Descriptor(descriptor)
{
    UseWeights.SetDefaultValue(true);
}

TMetricHolder TCustomMetric::Eval(
    const TVector<TVector<double>>& approx,
    TConstArrayRef<float> target,
    TConstArrayRef<float> weightIn,
    TConstArrayRef<TQueryInfo> /*queriesInfo*/,
    int begin,
    int end,
    NPar::TLocalExecutor& /* executor */
) const {
    auto weight = UseWeights ? weightIn : TConstArrayRef<float>{};
    TMetricHolder result = (*(Descriptor.EvalFunc))(approx, target, weight, begin, end, Descriptor.CustomData);
    CB_ENSURE(
        result.Stats.ysize() == 2,
        "Custom metric evaluate() returned incorrect value."\
        " Expected tuple of size 2, got tuple of size " << result.Stats.ysize() << "."
    );
    return result;
}

TString TCustomMetric::GetDescription() const {
    TString description = Descriptor.GetDescriptionFunc(Descriptor.CustomData);
    return BuildDescription(description, UseWeights);
}

void TCustomMetric::GetBestValue(EMetricBestValue* valueType, float*) const {
    bool isMaxOptimal = Descriptor.IsMaxOptimalFunc(Descriptor.CustomData);
    *valueType = isMaxOptimal ? EMetricBestValue::Max : EMetricBestValue::Min;
}

EErrorType TCustomMetric::GetErrorType() const {
    return EErrorType::PerObjectError;
}

double TCustomMetric::GetFinalError(const TMetricHolder& error) const {
    return Descriptor.GetFinalErrorFunc(error, Descriptor.CustomData);
}

TVector<TString> TCustomMetric::GetStatDescriptions() const {
    return {"SumError", "SumWeight"};
}

const TMap<TString, TString>& TCustomMetric::GetHints() const {
    return Hints;
}

void TCustomMetric::AddHint(const TString& key, const TString& value) {
    Hints[key] = value;
}

/* CustomMultiRegression */

namespace {
    class TMultiLabelCustomMetric: public TMultiRegressionMetric {
    public:
        explicit TMultiLabelCustomMetric(const TCustomMetricDescriptor& descriptor);

        TMetricHolder Eval(
            TConstArrayRef<TVector<double>> approx,
            TConstArrayRef<TVector<double>> approxDelta,
            TConstArrayRef<TConstArrayRef<float>> target,
            TConstArrayRef<float> weight,
            int begin,
            int end,
            NPar::TLocalExecutor& executor
        ) const override {
            CB_ENSURE(approxDelta.empty(), "Custom metrics do not support approx deltas and exponentiated approxes");
            return Eval_(
                approx,
                target,
                weight,
                begin,
                end,
                executor
            );
        }

        TString GetDescription() const override;
        void GetBestValue(EMetricBestValue* valueType, float* bestValue) const override;
        double GetFinalError(const TMetricHolder& error) const override;
        //we don't now anything about custom metrics
        bool IsAdditiveMetric() const final {
            return false;
        }
        // be conservative by default
        bool NeedTarget() const override {
            return true;
        }
    private:
        TMetricHolder Eval_(
            TConstArrayRef<TVector<double>> approx,
            TConstArrayRef<TConstArrayRef<float>> target,
            TConstArrayRef<float> weight,
            int begin,
            int end,
            NPar::TLocalExecutor& executor
        ) const;

        TCustomMetricDescriptor Descriptor;
        TMap<TString, TString> Hints;
    };
}

TMultiLabelCustomMetric::TMultiLabelCustomMetric(const TCustomMetricDescriptor& descriptor)
        : TMultiRegressionMetric(ELossFunction::PythonUserDefinedPerObject, /*params=*/{})
        , Descriptor(descriptor)
{
    UseWeights.SetDefaultValue(true);
}

TMetricHolder TMultiLabelCustomMetric::Eval_(
    TConstArrayRef<TVector<double>> approx,
    TConstArrayRef<TConstArrayRef<float>> target,
    TConstArrayRef<float> weightIn,
    int begin,
    int end,
    NPar::TLocalExecutor& /*executor*/
) const {
    auto weight = UseWeights ? weightIn : TConstArrayRef<float>{};
    TMetricHolder result = (*(Descriptor.EvalMultiregressionFunc))(approx, target, weight, begin, end, Descriptor.CustomData);
    CB_ENSURE(
        result.Stats.ysize() == 2,
        "Custom metric evaluate() returned incorrect value."\
        " Expected tuple of size 2, got tuple of size " << result.Stats.ysize() << "."
    );
    return result;
}

TString TMultiLabelCustomMetric::GetDescription() const {
    TString description = Descriptor.GetDescriptionFunc(Descriptor.CustomData);
    return BuildDescription(description, UseWeights);
}

void TMultiLabelCustomMetric::GetBestValue(EMetricBestValue* valueType, float*) const {
    bool isMaxOptimal = Descriptor.IsMaxOptimalFunc(Descriptor.CustomData);
    *valueType = isMaxOptimal ? EMetricBestValue::Max : EMetricBestValue::Min;
}

double TMultiLabelCustomMetric::GetFinalError(const TMetricHolder& error) const {
    return Descriptor.GetFinalErrorFunc(error, Descriptor.CustomData);
}


THolder<IMetric> MakeCustomMetric(const TCustomMetricDescriptor& descriptor) {
    if (descriptor.IsMultiregressionMetric()) {
        return MakeHolder<TMultiLabelCustomMetric>(descriptor);
    } else {
        return MakeHolder<TCustomMetric>(descriptor);
    }
}

/* UserDefinedPerObjectMetric */

namespace {
    class TUserDefinedPerObjectMetric : public TMetric {
    public:
        explicit TUserDefinedPerObjectMetric(const TMap<TString, TString>& params);
        static TVector<THolder<IMetric>> Create(const TMetricConfig& config);
        TMetricHolder Eval(
            const TVector<TVector<double>>& approx,
            TConstArrayRef<float> target,
            TConstArrayRef<float> weight,
            TConstArrayRef<TQueryInfo> queriesInfo,
            int begin,
            int end,
            NPar::TLocalExecutor& executor
        ) const override;
        TMetricHolder Eval(
            const TConstArrayRef<TConstArrayRef<double>> /*approx*/,
            const TConstArrayRef<TConstArrayRef<double>> /*approxDelta*/,
            bool /*isExpApprox*/,
            TConstArrayRef<float> /*target*/,
            TConstArrayRef<float> /*weight*/,
            TConstArrayRef<TQueryInfo> /*queriesInfo*/,
            int /*begin*/,
            int /*end*/,
            NPar::TLocalExecutor& /*executor*/
        ) const override {
            CB_ENSURE(
                false,
                "User-defined per object metrics do not support approx deltas and exponentiated approxes");
            return TMetricHolder();
        }
        void GetBestValue(EMetricBestValue* valueType, float* bestValue) const override;
        bool IsAdditiveMetric() const final {
            return true;
        }

    private:
        const double Alpha;
    };
}

// static.
TVector<THolder<IMetric>> TUserDefinedPerObjectMetric::Create(const TMetricConfig& config) {
    config.validParams->insert("alpha");
    return AsVector(MakeHolder<TUserDefinedPerObjectMetric>(config.params));
}

TUserDefinedPerObjectMetric::TUserDefinedPerObjectMetric(const TMap<TString, TString>& params)
        : TMetric(ELossFunction::UserPerObjMetric, params)
        , Alpha(params.contains("alpha") ? FromString<float>(params.at("alpha")) : 0.0) {
    UseWeights.MakeIgnored();
}

TMetricHolder TUserDefinedPerObjectMetric::Eval(
    const TVector<TVector<double>>& /*approx*/,
    TConstArrayRef<float> /*target*/,
    TConstArrayRef<float> /*weight*/,
    TConstArrayRef<TQueryInfo> /*queriesInfo*/,
    int /*begin*/,
    int /*end*/,
    NPar::TLocalExecutor& /*executor*/
) const {
    CB_ENSURE(false, "Not implemented for TUserDefinedPerObjectMetric metric.");
    TMetricHolder metric(2);
    return metric;
}

void TUserDefinedPerObjectMetric::GetBestValue(EMetricBestValue* valueType, float*) const {
    *valueType = EMetricBestValue::Min;
}

/* UserDefinedQuerywiseMetric */

namespace {
    class TUserDefinedQuerywiseMetric final: public TAdditiveMetric {
    public:
        explicit TUserDefinedQuerywiseMetric(const TMap<TString, TString>& params);
        static TVector<THolder<IMetric>> Create(const TMetricConfig& config);
        TMetricHolder EvalSingleThread(
            const TConstArrayRef<TConstArrayRef<double>> approx,
            const TConstArrayRef<TConstArrayRef<double>> approxDelta,
            bool isExpApprox,
            TConstArrayRef<float> target,
            TConstArrayRef<float> weight,
            TConstArrayRef<TQueryInfo> queriesInfo,
            int queryStartIndex,
            int queryEndIndex
        ) const override;
        EErrorType GetErrorType() const override;
        void GetBestValue(EMetricBestValue* valueType, float* bestValue) const override;

    private:
        const double Alpha;
    };
}

// static.
TVector<THolder<IMetric>> TUserDefinedQuerywiseMetric::Create(const TMetricConfig& config) {
    config.validParams->insert("alpha");
    return AsVector(MakeHolder<TUserDefinedQuerywiseMetric>(config.params));
}

TUserDefinedQuerywiseMetric::TUserDefinedQuerywiseMetric(const TMap<TString, TString>& params)
    : TAdditiveMetric(ELossFunction::UserQuerywiseMetric, params)
    , Alpha(params.contains("alpha") ? FromString<float>(params.at("alpha")) : 0.0)
{
    UseWeights.MakeIgnored();
}

TMetricHolder TUserDefinedQuerywiseMetric::EvalSingleThread(
        const TConstArrayRef<TConstArrayRef<double>> /*approx*/,
        const TConstArrayRef<TConstArrayRef<double>> approxDelta,
        bool isExpApprox,
        TConstArrayRef<float> /*target*/,
        TConstArrayRef<float> /*weight*/,
        TConstArrayRef<TQueryInfo> /*queriesInfo*/,
        int /*queryStartIndex*/,
        int /*queryEndIndex*/
) const {
    Y_ASSERT(approxDelta.empty());
    Y_ASSERT(!isExpApprox);
    CB_ENSURE(false, "Not implemented for TUserDefinedQuerywiseMetric metric.");
    return TMetricHolder(2);
}

EErrorType TUserDefinedQuerywiseMetric::GetErrorType() const {
    return EErrorType::QuerywiseError;
}

void TUserDefinedQuerywiseMetric::GetBestValue(EMetricBestValue* valueType, float*) const {
    *valueType = EMetricBestValue::Min;
}

/* Huber loss */

namespace {
    struct THuberLossMetric final: public TAdditiveMetric {

        explicit THuberLossMetric(const TMap<TString, TString>& params,
                                  double delta)
            : TAdditiveMetric(ELossFunction::Huber, params)
            , Delta(delta) {
            CB_ENSURE(delta >= 0, "Huber metric is defined for delta >= 0, got " << delta);
        }

        static TVector<THolder<IMetric>> Create(const TMetricConfig& config);

        TMetricHolder EvalSingleThread(
                const TConstArrayRef<TConstArrayRef<double>> approx,
                const TConstArrayRef<TConstArrayRef<double>> approxDelta,
                bool isExpApprox,
                TConstArrayRef<float> target,
                TConstArrayRef<float> weight,
                TConstArrayRef<TQueryInfo> queriesInfo,
                int begin,
                int end
        ) const override;

        void GetBestValue(EMetricBestValue *valueType, float *bestValue) const override;

    private:
        const double Delta;
    };
}

// static.
TVector<THolder<IMetric>> THuberLossMetric::Create(const TMetricConfig& config) {
    CB_ENSURE(config.params.contains("delta"), "Metric " << ELossFunction::Huber << " requires delta as parameter");
    config.validParams->insert("delta");
    return AsVector(MakeHolder<THuberLossMetric>(
        config.params, FromString<float>(config.params.at("delta"))));
}

TMetricHolder THuberLossMetric::EvalSingleThread(
        const TConstArrayRef<TConstArrayRef<double>> approx,
        const TConstArrayRef<TConstArrayRef<double>> approxDelta,
        bool isExpApprox,
        TConstArrayRef<float> target,
        TConstArrayRef<float> weight,
        TConstArrayRef<TQueryInfo> /*queriesInfo*/,
        int begin,
        int end
) const {
    Y_ASSERT(approxDelta.empty());
    Y_ASSERT(!isExpApprox);
    const auto approxVals = approx[0];
    Y_ASSERT(target.size() == approxVals.size());

    TMetricHolder error(2);

    bool hasWeight = !weight.empty();

    for (int k : xrange(begin, end)) {
        double targetMismatch = fabs(approxVals[k] - target[k]);
        const float w = hasWeight ? weight[k] : 1;
        if (targetMismatch < Delta) {
            error.Stats[0] += 0.5 * Sqr(targetMismatch) * w;
        } else {
            error.Stats[0] += Delta * (targetMismatch - 0.5 * Delta) * w;
        }
        error.Stats[1] += w;
    }
    return error;
}

void THuberLossMetric::GetBestValue(EMetricBestValue* valueType, float*) const {
    *valueType = EMetricBestValue::Min;
}

/* FilteredNdcg */

namespace {
    class TFilteredDcgMetric final: public TAdditiveMetric {
    public:
        explicit TFilteredDcgMetric(const TMap<TString, TString>& params,
                                    ENdcgMetricType metricType, ENdcgDenominatorType denominatorType);

        static TVector<THolder<IMetric>> Create(const TMetricConfig& config);

        TMetricHolder EvalSingleThread(
                const TConstArrayRef<TConstArrayRef<double>> approx,
                const TConstArrayRef<TConstArrayRef<double>> approxDelta,
                bool isExpApprox,
                TConstArrayRef<float> target,
                TConstArrayRef<float> weight,
                TConstArrayRef<TQueryInfo> queriesInfo,
                int begin,
                int end
        ) const override;

        EErrorType GetErrorType() const override;
        void GetBestValue(EMetricBestValue* valueType, float* bestValue) const override;

    private:
        const ENdcgMetricType MetricType;
        const ENdcgDenominatorType DenominatorType;
    };
}

// static.
TVector<THolder<IMetric>> TFilteredDcgMetric::Create(const TMetricConfig& config) {
    auto type = NCatboostOptions::GetParamOrDefault(config.params, "type", ENdcgMetricType::Base);
    auto denominator = NCatboostOptions::GetParamOrDefault(config.params, "denominator", ENdcgDenominatorType::Position);
    config.validParams->insert("sigma");
    config.validParams->insert("num_estimations");
    config.validParams->insert("type");
    config.validParams->insert("denominator");
    return AsVector(MakeHolder<TFilteredDcgMetric>(
        config.params,type, denominator));
}

TFilteredDcgMetric::TFilteredDcgMetric(const TMap<TString, TString>& params,
                                       ENdcgMetricType metricType, ENdcgDenominatorType denominatorType)
    : TAdditiveMetric(ELossFunction::FilteredDCG, params)
    , MetricType(metricType)
    , DenominatorType(denominatorType) {
    UseWeights.MakeIgnored();
}

TMetricHolder TFilteredDcgMetric::EvalSingleThread(
        const TConstArrayRef<TConstArrayRef<double>> approx,
        const TConstArrayRef<TConstArrayRef<double>> approxDelta,
        bool isExpApprox,
        TConstArrayRef<float> target,
        TConstArrayRef<float> weight,
        TConstArrayRef<TQueryInfo> queriesInfo,
        int queryBegin,
        int queryEnd
) const {
    Y_ASSERT(!isExpApprox);
    Y_ASSERT(weight.empty());

    TMetricHolder metric(2);
    for(int queryIndex = queryBegin; queryIndex < queryEnd; ++queryIndex) {
        const int begin = queriesInfo[queryIndex].Begin;
        const int end = queriesInfo[queryIndex].End;
        int pos = 0;
        for (int i = begin; i < end; ++i) {
            const double currentApprox = approxDelta.empty() ? approx[0][i] : approx[0][i] + approxDelta[0][i];
            if (currentApprox >= 0.0) {
                pos += 1;
                float numerator = MetricType == ENdcgMetricType::Exp ? pow(2, target[i]) - 1 : target[i];
                float denominator = DenominatorType == ENdcgDenominatorType::LogPosition ? log2(pos + 1) : pos;
                metric.Stats[0] += numerator / denominator;
            }
        }
    }
    metric.Stats[1] = queryEnd - queryBegin;
    return metric;
}

EErrorType TFilteredDcgMetric::GetErrorType() const {
    return EErrorType::QuerywiseError;
}

void TFilteredDcgMetric::GetBestValue(EMetricBestValue* valueType, float*) const {
    *valueType = EMetricBestValue::Max;
}

/* AverageGain */

namespace {
    class TAverageGain final: public TAdditiveMetric {
    public:
        explicit TAverageGain(ELossFunction lossFunction, const TMap<TString, TString>& params, float topSize)
            : TAdditiveMetric(lossFunction, params)
            , TopSize(topSize) {
            CB_ENSURE(topSize > 0, "top size for AverageGain should be greater than 0");
            CB_ENSURE(topSize == (int)topSize, "top size for AverageGain should be an integer value");
            UseWeights.SetDefaultValue(true);
        }

        static TVector<THolder<IMetric>> Create(const TMetricConfig& config);

        TMetricHolder EvalSingleThread(
            const TConstArrayRef<TConstArrayRef<double>> approx,
            const TConstArrayRef<TConstArrayRef<double>> approxDelta,
            bool isExpApprox,
            TConstArrayRef<float> target,
            TConstArrayRef<float> weight,
            TConstArrayRef<TQueryInfo> queriesInfo,
            int queryStartIndex,
            int queryEndIndex
        ) const override;
        EErrorType GetErrorType() const override;
        void GetBestValue(EMetricBestValue* valueType, float* bestValue) const override;
    private:
        const int TopSize;
    };
}

TVector<THolder<IMetric>> TAverageGain::Create(const TMetricConfig& config) {
    auto it = config.params.find("top");
    CB_ENSURE(it != config.params.end(), "AverageGain metric should have top parameter");
    config.validParams->insert("top");
    return AsVector(MakeHolder<TAverageGain>(config.metric, config.params, FromString<float>(it->second)));
}

TMetricHolder TAverageGain::EvalSingleThread(
    const TConstArrayRef<TConstArrayRef<double>> approx,
    const TConstArrayRef<TConstArrayRef<double>> approxDelta,
    bool isExpApprox,
    TConstArrayRef<float> target,
    TConstArrayRef<float> /*weight*/,
    TConstArrayRef<TQueryInfo> queriesInfo,
    int queryStartIndex,
    int queryEndIndex
) const {
    Y_ASSERT(approxDelta.empty());
    Y_ASSERT(!isExpApprox);
    CB_ENSURE(approx.size() == 1, "Metric AverageGain supports only single-dimensional data");

    TMetricHolder error(2);

    TVector<std::pair<double, ui32>> approxWithDoc;
    for (int queryIndex = queryStartIndex; queryIndex < queryEndIndex; ++queryIndex) {
        auto startIdx = queriesInfo[queryIndex].Begin;
        auto endIdx = queriesInfo[queryIndex].End;
        auto querySize = endIdx - startIdx;
        const float queryWeight = UseWeights ? queriesInfo[queryIndex].Weight : 1.0;

        double targetSum = 0;
        if ((int)querySize <= TopSize) {
            for (ui32 docId = startIdx; docId < endIdx; ++docId) {
                targetSum += target[docId];
            }
            error.Stats[0] += queryWeight * (targetSum / querySize);
        } else {
            approxWithDoc.yresize(querySize);
            for (ui32 i = 0; i < querySize; ++i) {
                ui32 docId = startIdx + i;
                approxWithDoc[i].first = approx[0][docId];
                approxWithDoc[i].second = docId;;
            }
            std::nth_element(approxWithDoc.begin(), approxWithDoc.begin() + TopSize, approxWithDoc.end(),
                             [&](std::pair<double, ui32> left, std::pair<double, ui64> right) -> bool {
                                 return CompareDocs(left.first, target[left.second], right.first, target[right.second]);
                             });
            for (int i = 0; i < TopSize; ++i) {
                targetSum += target[approxWithDoc[i].second];
            }
            error.Stats[0] += queryWeight * (targetSum / TopSize);
        }
        error.Stats[1] += queryWeight;
    }
    return error;
}

EErrorType TAverageGain::GetErrorType() const {
    return EErrorType::QuerywiseError;
}

void TAverageGain::GetBestValue(EMetricBestValue* valueType, float*) const {
    *valueType = EMetricBestValue::Max;
}

/* CombinationLoss */

namespace {
    class TCombinationLoss final: public TAdditiveMetric {
    public:
        explicit TCombinationLoss(const TMap<TString, TString>& params)
        : TAdditiveMetric(ELossFunction::Combination, params)
        , Params(params)
        {
        }

        static TVector<THolder<IMetric>> Create(const TMetricConfig& config);

        TMetricHolder EvalSingleThread(
            const TConstArrayRef<TConstArrayRef<double>> approx,
            const TConstArrayRef<TConstArrayRef<double>> approxDelta,
            bool isExpApprox,
            TConstArrayRef<float> target,
            TConstArrayRef<float> weight,
            TConstArrayRef<TQueryInfo> queriesInfo,
            int queryStartIndex,
            int queryEndIndex
        ) const override;
        EErrorType GetErrorType() const override;
        TString GetDescription() const override;
        void GetBestValue(EMetricBestValue* valueType, float* bestValue) const override;
        double GetFinalError(const TMetricHolder& error) const override;
    private:
        TMap<TString, TString> Params;
    };
}

// static.
TVector<THolder<IMetric>> TCombinationLoss::Create(const TMetricConfig& config) {
    CB_ENSURE(config.approxDimension == 1, "Combination loss cannot be used in multi-classification");
    CB_ENSURE(config.params.size() >= 2, "Combination loss must have 2 or more parameters");
    CB_ENSURE(config.params.size() % 2 == 0, "Combination loss must have even number of parameters, not " << config.params.size());
    const ui32 lossCount = config.params.size() / 2;
    for (ui32 idx : xrange(lossCount)) {
        config.validParams->insert(GetCombinationLossKey(idx));
        config.validParams->insert(GetCombinationWeightKey(idx));
    }
    return AsVector(MakeHolder<TCombinationLoss>(config.params));
}

TMetricHolder TCombinationLoss::EvalSingleThread(
    const TConstArrayRef<TConstArrayRef<double>> /*approx*/,
    const TConstArrayRef<TConstArrayRef<double>> /*approxDelta*/,
    bool /*isExpApprox*/,
    TConstArrayRef<float> /*target*/,
    TConstArrayRef<float> /*weight*/,
    TConstArrayRef<TQueryInfo> /*queriesInfo*/,
    int /*queryStartIndex*/,
    int /*queryEndIndex*/
) const {
    CB_ENSURE(false, "Combination loss is implemented only on GPU");
}

EErrorType TCombinationLoss::GetErrorType() const {
    return EErrorType::QuerywiseError;
}

TString TCombinationLoss::GetDescription() const {
    TString description;
    for (const auto& [param, value] : Params) {
        description += BuildDescription(TMetricParam<TString>(param, value, /*userDefined*/true));
    }
    return description;
}

void TCombinationLoss::GetBestValue(EMetricBestValue* valueType, float*) const {
    *valueType = EMetricBestValue::Min;
}

double TCombinationLoss::GetFinalError(const TMetricHolder& error) const {
    return error.Stats[0];
}

<<<<<<< HEAD

/* Create */

static void CheckParameters(
    const TString& metricName,
    const TSet<TString>& validParam,
    const TMap<TString, TString>& inputParams) {
    TString warning = "";
    for (const auto& param : validParam) {
        warning += (warning.empty() ? "" : ", ");
        warning += param;
    }

    warning = (validParam.size() == 1 ? "Valid parameter is " : "Valid parameters are ") + warning + ".";
=======
// TQueryCrossEntropyMetric
>>>>>>> 484c86cf

static inline bool IsSingleClassQuery(const float* targets, int querySize) {
    for (int i = 1; i < querySize; ++i) {
        if (Abs(targets[i] - targets[0]) > 1e-20) {
            return false;
        }
    }
    return true;
}

static inline double BestQueryShift(const double* cursor,
                                    const float* targets,
                                    const float* weights,
                                    int size) {
    double bestShift = 0;
    double left = -20;
    double right = 20;

    for (int i = 0; i < 30; ++i) {
        double der = 0;
        if (weights) {
            for (int doc = 0; doc < size; ++doc) {
                const double expApprox = exp(cursor[doc] + bestShift);
                const double p = (std::isfinite(expApprox) ? (expApprox / (1.0 + expApprox)) : 1.0);
                der += weights[doc] * (targets[doc] - p);
            }
        } else {
            for (int doc = 0; doc < size; ++doc) {
                const double expApprox = exp(cursor[doc] + bestShift);
                const double p = (std::isfinite(expApprox) ? (expApprox / (1.0 + expApprox)) : 1.0);
                der += (targets[doc] - p);
            }
        }

        if (der > 0) {
            left = bestShift;
        } else {
            right = bestShift;
        }

        bestShift = (left + right) / 2;
    }
    return bestShift;
}

namespace {
    struct TQueryCrossEntropyMetric final: public TAdditiveMetric {
        explicit TQueryCrossEntropyMetric(const TMap<TString, TString>& params,
                                          double alpha);
        static TVector<THolder<IMetric>> Create(const TMetricConfig& config);
        TMetricHolder EvalSingleThread(
                const TConstArrayRef<TConstArrayRef<double>> approx,
                const TConstArrayRef<TConstArrayRef<double>> approxDelta,
                bool isExpApprox,
                TConstArrayRef<float> target,
                TConstArrayRef<float> weight,
                TConstArrayRef<TQueryInfo> queriesInfo,
                int queryStartIndex,
                int queryEndIndex
        ) const override;
        EErrorType GetErrorType() const override;
        void GetBestValue(EMetricBestValue* valueType, float* bestValue) const override;

    private:
        void AddSingleQuery(const double* approxes,
                            const float* target,
                            const float* weight,
                            int querySize,
                            TMetricHolder* metricHolder) const;
    private:
        const double Alpha;
        static constexpr double DefaultAlpha = 0.95;
    };
}

// static.
TVector<THolder<IMetric>> TQueryCrossEntropyMetric::Create(const TMetricConfig& config) {
    auto it = config.params.find("alpha");
    config.validParams->insert("alpha");
    return AsVector(MakeHolder<TQueryCrossEntropyMetric>(
        config.params,
        it != config.params.end() ? FromString<float>(it->second) : DefaultAlpha));
}

void TQueryCrossEntropyMetric::AddSingleQuery(const double* approxes, const float* targets, const float* weights, int querySize,
                                              TMetricHolder* metricHolder) const {
    const double bestShift = BestQueryShift(approxes, targets, weights, querySize);

    double sum = 0;
    double weight = 0;

    const bool isSingleClassQuery = IsSingleClassQuery(targets, querySize);
    for (int i = 0; i < querySize; ++i) {
        const double approx = approxes[i];
        const double target = targets[i];
        const double w = weights ? weights[i] : 1.0;

        const double expApprox = exp(approx);
        const double shiftedExpApprox = exp(approx + bestShift);

        {
            const double logExpValPlusOne = std::isfinite(expApprox + 1) ? log(1 + expApprox) : approx;
            const double llp = -w * (target * approx - logExpValPlusOne);
            sum += (1.0 - Alpha) * llp;
        }

        if (!isSingleClassQuery) {
            const double shiftedApprox = approx + bestShift;
            const double logExpValPlusOne = std::isfinite(shiftedExpApprox + 1) ? log(1 + shiftedExpApprox) : shiftedApprox;
            const double llmax = -w * (target * shiftedApprox - logExpValPlusOne);
            sum += Alpha * llmax;
        }
        weight += w;
    }

    metricHolder->Stats[0] += sum;
    metricHolder->Stats[1] += weight;
}


TMetricHolder TQueryCrossEntropyMetric::EvalSingleThread(const TConstArrayRef<TConstArrayRef<double>> approx,
                                                         const TConstArrayRef<TConstArrayRef<double>> approxDelta,
                                                         bool isExpApprox,
                                                         TConstArrayRef<float> target,
                                                         TConstArrayRef<float> weight,
                                                         TConstArrayRef<TQueryInfo> queriesInfo,
                                                         int queryStartIndex,
                                                         int queryEndIndex) const {
    Y_ASSERT(approxDelta.empty());
    Y_ASSERT(!isExpApprox);
    TMetricHolder result(2);
    for (int qid = queryStartIndex; qid < queryEndIndex; ++qid) {
        auto& qidInfo = queriesInfo[qid];
        AddSingleQuery(
                approx[0].data() + qidInfo.Begin,
                target.data() + qidInfo.Begin,
                weight.empty() ? nullptr : weight.data() + qidInfo.Begin,
                qidInfo.End - qidInfo.Begin,
                &result);
    }
    return result;
}

EErrorType TQueryCrossEntropyMetric::GetErrorType() const {
    return EErrorType::QuerywiseError;
}

TQueryCrossEntropyMetric::TQueryCrossEntropyMetric(const TMap<TString, TString>& params,
                                                   double alpha)
        : TAdditiveMetric(ELossFunction::QueryCrossEntropy, params)
        , Alpha(alpha) {
    UseWeights.SetDefaultValue(true);
}

void TQueryCrossEntropyMetric::GetBestValue(EMetricBestValue* valueType, float*) const {
    *valueType = EMetricBestValue::Min;
}

/* Create */

static void CheckParameters(
    const TString& metricName,
    const TSet<TString>& validParam,
    const TMap<TString, TString>& inputParams) {
    TString warning = "";
    for (const auto& param : validParam) {
        warning += (warning.empty() ? "" : ", ");
        warning += param;
    }

    warning = (validParam.size() == 1 ? "Valid parameter is " : "Valid parameters are ") + warning + ".";

    for (const auto& param : inputParams) {
        CB_ENSURE(validParam.contains(param.first),
                  metricName + " metric shouldn't have " + param.first + " parameter. " + warning);
    }
}

static bool HintedToEvalOnTrain(const TMap<TString, TString>& params) {
    const bool hasHints = params.contains("hints");
    const auto& hints = hasHints ? ParseHintsDescription(params.at("hints")) : TMap<TString, TString>();
    return hasHints && hints.contains("skip_train") && hints.at("skip_train") == "false";
}

static bool HintedToEvalOnTrain(const NCatboostOptions::TLossDescription& metricDescription) {
    return HintedToEvalOnTrain(metricDescription.GetLossParams());
}

TVector<THolder<IMetric>> CreateMetric(ELossFunction metric, const TMap<TString, TString>& params, int approxDimension) {
    const double binaryClassPredictionBorder = NCatboostOptions::GetPredictionBorderFromLossParams(params).GetOrElse(
            GetDefaultPredictionBorder());

    TVector<THolder<IMetric>> result;
    TSet<TString> validParams;
    TMetricConfig config(metric, params, approxDimension, binaryClassPredictionBorder, &validParams);

    switch (metric) {
        case ELossFunction::MultiRMSE:
            AppendTemporaryMetricsVector(TMultiRMSEMetric::Create(config), &result);
            break;
        case ELossFunction::Logloss:
            AppendTemporaryMetricsVector(TCrossEntropyMetric::Create(config), &result);
            break;
        case ELossFunction::CrossEntropy:
            AppendTemporaryMetricsVector(TCrossEntropyMetric::Create(config), &result);
            break;
        case ELossFunction::RMSE:
            AppendTemporaryMetricsVector(TRMSEMetric::Create(config), &result);
            break;
        case ELossFunction::Lq:
            AppendTemporaryMetricsVector(TLqMetric::Create(config), &result);
            break;
        case ELossFunction::MAE:
        case ELossFunction::Quantile:
            AppendTemporaryMetricsVector(TQuantileMetric::Create(config), &result);
            break;
        case ELossFunction::Expectile:
            AppendTemporaryMetricsVector(TExpectileMetric::Create(config), &result);
            break;
        case ELossFunction::LogLinQuantile:
            AppendTemporaryMetricsVector(TLogLinQuantileMetric::Create(config), &result);
            break;
        case ELossFunction::AverageGain:
        case ELossFunction::QueryAverage:
            AppendTemporaryMetricsVector(TAverageGain::Create(config), &result);
            break;
        case ELossFunction::MAPE:
            AppendTemporaryMetricsVector(TMAPEMetric::Create(config), &result);
            break;
        case ELossFunction::Poisson:
            AppendTemporaryMetricsVector(TPoissonMetric::Create(config), &result);
            break;
        case ELossFunction::Tweedie:
            AppendTemporaryMetricsVector(TTweedieMetric::Create(config), &result);
            break;
        case ELossFunction::MedianAbsoluteError:
            AppendTemporaryMetricsVector(TMedianAbsoluteErrorMetric::Create(config), &result);
            break;
        case ELossFunction::SMAPE:
            AppendTemporaryMetricsVector(TSMAPEMetric::Create(config), &result);
            break;
        case ELossFunction::MSLE:
            AppendTemporaryMetricsVector(TMSLEMetric::Create(config), &result);
            break;
        case ELossFunction::PRAUC:
            if (approxDimension == 1) {
                result.push_back(MakeBinClassPRAUCMetric());
            } else {
                for (int i : xrange(approxDimension)) {
                    result.push_back(MakeMultiClassPRAUCMetric(i));
                }
            }
            break;
        case ELossFunction::MultiClass:
            AppendTemporaryMetricsVector(TMultiClassMetric::Create(config), &result);
            break;
        case ELossFunction::MultiClassOneVsAll:
            AppendTemporaryMetricsVector(TMultiClassOneVsAllMetric::Create(config), &result);
            break;
        case ELossFunction::PairLogit:
            AppendTemporaryMetricsVector(TPairLogitMetric::Create(config), &result);
            break;
        case ELossFunction::QueryRMSE:
            AppendTemporaryMetricsVector(TQueryRMSEMetric::Create(config), &result);
            break;
        case ELossFunction::QuerySoftMax:
            AppendTemporaryMetricsVector(TQuerySoftMaxMetric::Create(config), &result);
            break;
        case ELossFunction::PFound:
            AppendTemporaryMetricsVector(TPFoundMetric::Create(config), &result);
            break;
        case ELossFunction::LogLikelihoodOfPrediction:
            AppendTemporaryMetricsVector(TLLPMetric::Create(config), &result);
            break;
        case ELossFunction::DCG:
        case ELossFunction::NDCG:
            AppendTemporaryMetricsVector(TDcgMetric::Create(config), &result);
            break;
        case ELossFunction::R2:
            AppendTemporaryMetricsVector(TR2Metric::Create(config), &result);
            break;
        case ELossFunction::NumErrors:
            AppendTemporaryMetricsVector(TNumErrorsMetric::Create(config), &result);
            break;
        case ELossFunction::AUC:
            AppendTemporaryMetricsVector(TAUCMetric::Create(config), &result);
            break;
        case ELossFunction::BalancedAccuracy:
            AppendTemporaryMetricsVector(TBalancedAccuracyMetric::Create(config), &result);
            break;
        case ELossFunction::BalancedErrorRate:
            AppendTemporaryMetricsVector(TBalancedErrorRate::Create(config), &result);
            break;
        case ELossFunction::HammingLoss:
            AppendTemporaryMetricsVector(THammingLossMetric::Create(config), &result);
            break;
        case ELossFunction::HingeLoss:
            AppendTemporaryMetricsVector(THingeLossMetric::Create(config), &result);
            break;
        case ELossFunction::PairAccuracy:
            AppendTemporaryMetricsVector(TPairAccuracyMetric::Create(config), &result);
            break;
        case ELossFunction::PrecisionAt:
            AppendTemporaryMetricsVector(TPrecisionAtKMetric::Create(config), &result);
            break;
        case ELossFunction::RecallAt:
            AppendTemporaryMetricsVector(TRecallAtKMetric::Create(config), &result);
            break;
        case ELossFunction::MAP:
            AppendTemporaryMetricsVector(TMAPKMetric::Create(config), &result);
            break;
        case ELossFunction::UserPerObjMetric:
            AppendTemporaryMetricsVector(TUserDefinedPerObjectMetric::Create(config), &result);
            break;
        case ELossFunction::UserQuerywiseMetric:
            AppendTemporaryMetricsVector(TUserDefinedQuerywiseMetric::Create(config), &result);
            break;
        case ELossFunction::QueryCrossEntropy:
            AppendTemporaryMetricsVector(TQueryCrossEntropyMetric::Create(config), &result);
            break;
        case ELossFunction::Huber:
            AppendTemporaryMetricsVector(THuberLossMetric::Create(config), &result);
            break;
        case ELossFunction::FilteredDCG:
            AppendTemporaryMetricsVector(TFilteredDcgMetric::Create(config), &result);
            break;
        case ELossFunction::FairLoss:
            AppendTemporaryMetricsVector(TFairLossMetric::Create(config), &result);
            break;
        case ELossFunction::NormalizedGini:
            AppendTemporaryMetricsVector(TNormalizedGini::Create(config), &result);
            break;
        case ELossFunction::Combination: 
            AppendTemporaryMetricsVector(TCombinationLoss::Create(config), &result);
            break;
        default: {
            result = CreateCachingMetrics(config);

            if (!result) {
                CB_ENSURE(false, "Unsupported metric: " << metric);
                return TVector<THolder<IMetric>>();
            }
            break;
        }
    }

    if (IsBinaryClassCompatibleMetric(metric)) {
        validParams.insert(NCatboostOptions::TMetricOptions::PREDICTION_BORDER_PARAM);
    }

    validParams.insert("hints");
    if (result && !result[0]->UseWeights.IsIgnored()) {
        validParams.insert("use_weights");
    }

    if (ShouldSkipCalcOnTrainByDefault(metric)) {
        for (THolder<IMetric>& metricHolder : result) {
            metricHolder->AddHint("skip_train", "true");
        }
        if (!HintedToEvalOnTrain(params)) {
            CATBOOST_INFO_LOG << "Metric " << metric << " is not calculated on train by default. To calculate this metric on train, add hints=skip_train~false to metric parameters." << Endl;
        }
    }

    if (params.contains("hints")) { // TODO(smirnovpavel): hints shouldn't be added for each metric
        TMap<TString, TString> hints = ParseHintsDescription(params.at("hints"));
        for (const auto& hint : hints) {
            for (THolder<IMetric>& metricHolder : result) {
                metricHolder->AddHint(hint.first, hint.second);
            }
        }
    }

    if (params.contains("use_weights")) {
        const bool useWeights = FromString<bool>(params.at("use_weights"));
        for (THolder<IMetric>& metricHolder : result) {
            metricHolder->UseWeights = useWeights;
        }
    }

    CheckParameters(ToString(metric), validParams, params);

    if (metric == ELossFunction::Combination) {
        CheckCombinationParameters(params);
    }

    return result;
}

static TVector<THolder<IMetric>> CreateMetricFromDescription(const TString& description, int approxDimension) {
    ELossFunction metric = ParseLossType(description);
    TMap<TString, TString> params = ParseLossParams(description);
    return CreateMetric(metric, params, approxDimension);
}

TVector<THolder<IMetric>> CreateMetricsFromDescription(const TVector<TString>& description, int approxDim) {
    TVector<THolder<IMetric>> metrics;
    for (const auto& metricDescription : description) {
        auto metricsBatch = CreateMetricFromDescription(metricDescription, approxDim);
        for (ui32 i = 0; i < metricsBatch.size(); ++i) {
            metrics.push_back(std::move(metricsBatch[i]));
        }
    }
    return metrics;
}

TVector<THolder<IMetric>> CreateMetricFromDescription(const NCatboostOptions::TLossDescription& description, int approxDimension) {
    auto metric = description.GetLossFunction();
    return CreateMetric(metric, description.GetLossParams(), approxDimension);
}

TVector<THolder<IMetric>> CreateMetrics(
    TConstArrayRef<NCatboostOptions::TLossDescription> metricDescriptions,
    int approxDim) {

    TVector<THolder<IMetric>> metrics;
    for (const auto& metricDescription : metricDescriptions) {
        auto metricsBatch = CreateMetricFromDescription(metricDescription, approxDim);
        for (ui32 i = 0; i < metricsBatch.size(); ++i) {
            metrics.push_back(std::move(metricsBatch[i]));
        }
    }
    return metrics;
}

static inline bool ShouldConsiderWeightsByDefault(const THolder<IMetric>& metric) {
    return ParseLossType(metric->GetDescription()) != ELossFunction::AUC && !metric->UseWeights.IsUserDefined() && !metric->UseWeights.IsIgnored();
}

static void SetHintToCalcMetricOnTrain(const THashSet<TString>& metricsToCalcOnTrain, TVector<THolder<IMetric>>* errors) {
    for (auto& error : *errors) {
        if (metricsToCalcOnTrain.contains(error->GetDescription())) {
            error->AddHint("skip_train", "false");
        }
    }
}

void InitializeEvalMetricIfNotSet(
    const NCatboostOptions::TOption<NCatboostOptions::TLossDescription>& objectiveMetric,
    NCatboostOptions::TOption<NCatboostOptions::TLossDescription>* evalMetric){

    CB_ENSURE(objectiveMetric.IsSet(), "Objective metric must be set.");
    const NCatboostOptions::TLossDescription& objectiveMetricDescription = objectiveMetric.Get();
    if (evalMetric->NotSet()) {
        CB_ENSURE(objectiveMetricDescription.GetLossFunction() != ELossFunction::PythonUserDefinedPerObject,
                  "If loss function is a user defined object, then the eval metric must be specified.");
        evalMetric->Set(objectiveMetricDescription);
    }
}

TVector<THolder<IMetric>> CreateMetrics(
        const NCatboostOptions::TOption<NCatboostOptions::TMetricOptions>& evalMetricOptions,
        const TMaybe<TCustomMetricDescriptor>& evalMetricDescriptor,
        int approxDimension,
        bool hasWeights) {

    CB_ENSURE(evalMetricOptions->ObjectiveMetric.IsSet(), "Objective metric must be set.");
    CB_ENSURE(evalMetricOptions->EvalMetric.IsSet(), "Eval metric must be set");
    const NCatboostOptions::TLossDescription& objectiveMetricDescription = evalMetricOptions->ObjectiveMetric.Get();
    const NCatboostOptions::TLossDescription& evalMetricDescription = evalMetricOptions->EvalMetric.Get();

    TVector<THolder<IMetric>> createdObjectiveMetrics;
    if (objectiveMetricDescription.GetLossFunction() != ELossFunction::PythonUserDefinedPerObject) {
        createdObjectiveMetrics = CreateMetricFromDescription(
            objectiveMetricDescription,
            approxDimension);
        if (hasWeights) {
            for (auto& metric : createdObjectiveMetrics) {
                if (!metric->UseWeights.IsIgnored() && !metric->UseWeights.IsUserDefined()) {
                    metric->UseWeights.SetDefaultValue(true);
                }
            }
        }
    }

    TVector<THolder<IMetric>> metrics;
    THashSet<TString> usedDescriptions;
    THashSet<TString> metricsToCalcOnTrain;

    if (evalMetricDescription.GetLossFunction() == ELossFunction::PythonUserDefinedPerObject) {
        metrics.emplace_back(MakeCustomMetric(*evalMetricDescriptor));
    } else {
        metrics = CreateMetricFromDescription(evalMetricDescription, approxDimension);
        CB_ENSURE(metrics.size() == 1, "Eval metric should have a single value. Metric " <<
            ToString(evalMetricDescription.GetLossFunction()) <<
            " provides a value for each class, thus it cannot be used as " <<
            "a single value to select best iteration or to detect overfitting. " <<
            "If you just want to look on the values of this metric use custom_metric parameter.");
        if (hasWeights && !metrics.back()->UseWeights.IsIgnored() && ShouldConsiderWeightsByDefault(metrics.back())) {
            metrics.back()->UseWeights.SetDefaultValue(true);
        }
    }
    usedDescriptions.insert(metrics.back()->GetDescription());
    if (HintedToEvalOnTrain(evalMetricDescription)) {
            metricsToCalcOnTrain.insert(metrics.back()->GetDescription());
    }

    for (auto& metric : createdObjectiveMetrics) {
        const auto& description = metric->GetDescription();
        if (!usedDescriptions.contains(description)) {
            usedDescriptions.insert(description);
            metrics.emplace_back(std::move(metric));
        }
    }

    // if custom metric is set without 'use_weights' parameter and we have non-default weights, we calculate both versions of metric.
    for (const auto& description : evalMetricOptions->CustomMetrics.Get()) {
        TVector<THolder<IMetric>> createdCustomMetrics = CreateMetricFromDescription(description, approxDimension);
        if (hasWeights) {
            TVector<THolder<IMetric>> createdCustomMetricsCopy = CreateMetricFromDescription(description, approxDimension);
            auto iter = createdCustomMetricsCopy.begin();
            ui32 initialVectorSize = createdCustomMetrics.size();
            for (ui32 ind = 0; ind < initialVectorSize; ++ind) {
                auto& metric = createdCustomMetrics[ind];
                if (HintedToEvalOnTrain(evalMetricOptions->ObjectiveMetric.Get())) {
                    metricsToCalcOnTrain.insert(metric->GetDescription());
                }
                if (ShouldConsiderWeightsByDefault(metric)) {
                    metric->UseWeights = true;
                    (*iter)->UseWeights = false;
                    createdCustomMetrics.emplace_back(std::move(*iter));
                }
                ++iter;
            }
        }
        for (auto& metric : createdCustomMetrics) {
            if (HintedToEvalOnTrain(description)) {
                metricsToCalcOnTrain.insert(metric->GetDescription());
            }
            const auto& metricDescription = metric->GetDescription();
            if (!usedDescriptions.contains(metricDescription)) {
                usedDescriptions.insert(metricDescription);
                metrics.push_back(std::move(metric));
            }
        }
    }
    if (!hasWeights) {
        for (const auto& metric : metrics) {
            CB_ENSURE(!metric->UseWeights.IsUserDefined(),
                      "If non-default weights for objects are not set, the 'use_weights' parameter must not be specified.");
        }
    }
    SetHintToCalcMetricOnTrain(metricsToCalcOnTrain, &metrics);
    return metrics;
}

TVector<TString> GetMetricsDescription(const TVector<const IMetric*>& metrics) {
    TVector<TString> result;
    result.reserve(metrics.size());
    for (const auto& metric : metrics) {
        result.push_back(metric->GetDescription());
    }
    return result;
}

TVector<TString> GetMetricsDescription(const TVector<THolder<IMetric>>& metrics) {
    return GetMetricsDescription(GetConstPointers(metrics));
}

TVector<bool> GetSkipMetricOnTrain(const TVector<const IMetric*>& metrics) {
    TVector<bool> result;
    result.reserve(metrics.size());
    for (const auto& metric : metrics) {
        const TMap<TString, TString>& hints = metric->GetHints();
        result.push_back(hints.contains("skip_train") && hints.at("skip_train") == "true");
    }
    return result;
}

TVector<bool> GetSkipMetricOnTrain(const TVector<THolder<IMetric>>& metrics) {
    return GetSkipMetricOnTrain(GetConstPointers(metrics));
}

TVector<bool> GetSkipMetricOnTest(bool testHasTarget, const TVector<const IMetric*>& metrics) {
    TVector<bool> result;
    result.reserve(metrics.size());
    for (const auto& metric : metrics) {
        result.push_back(!testHasTarget && metric->NeedTarget());
    }
    return result;
}


TMetricHolder EvalErrors(
        const TVector<TVector<double>>& approx,
        TConstArrayRef<float> target,
        TConstArrayRef<float> weight,
        TConstArrayRef<TQueryInfo> queriesInfo,
        const IMetric& error,
        NPar::TLocalExecutor* localExecutor
) {
    if (error.GetErrorType() == EErrorType::PerObjectError) {
        int begin = 0, end = target.size();
        Y_VERIFY(approx[0].ysize() == end - begin);
        return error.Eval(approx, target, weight, queriesInfo, begin, end, *localExecutor);
    } else {
        Y_VERIFY(error.GetErrorType() == EErrorType::QuerywiseError || error.GetErrorType() == EErrorType::PairwiseError);
        int queryStartIndex = 0, queryEndIndex = queriesInfo.size();
        return error.Eval(approx, target, weight, queriesInfo, queryStartIndex, queryEndIndex, *localExecutor);
    }
}


TMetricHolder EvalErrors(
        const TConstArrayRef<TConstArrayRef<double>> approx,
        const TConstArrayRef<TConstArrayRef<double>> approxDelta,
        bool isExpApprox,
        TConstArrayRef<float> target,
        TConstArrayRef<float> weight,
        TConstArrayRef<TQueryInfo> queriesInfo,
        const IMetric& error,
        NPar::TLocalExecutor* localExecutor
) {
    if (error.GetErrorType() == EErrorType::PerObjectError) {
        int begin = 0, end = target.size();
        Y_VERIFY(end <= approx[0].ysize());
        return error.Eval(approx, approxDelta, isExpApprox, target, weight, queriesInfo, begin, end, *localExecutor);
    } else {
        Y_VERIFY(error.GetErrorType() == EErrorType::QuerywiseError || error.GetErrorType() == EErrorType::PairwiseError);
        int queryStartIndex = 0, queryEndIndex = queriesInfo.size();
        return error.Eval(approx, approxDelta, isExpApprox, target, weight, queriesInfo, queryStartIndex, queryEndIndex, *localExecutor);
    }
}


TMetricHolder EvalErrors(
        const TVector<TVector<double>>& approx,
        const TVector<TVector<double>>& approxDelta,
        bool isExpApprox,
        TConstArrayRef<TConstArrayRef<float>> target,
        TConstArrayRef<float> weight,
        TConstArrayRef<TQueryInfo> queriesInfo,
        const IMetric& error,
        NPar::TLocalExecutor* localExecutor
) {
    if (const auto multiMetric = dynamic_cast<const TMultiRegressionMetric*>(&error)) {
        CB_ENSURE(!isExpApprox, "Exponentiated approxes are not supported for multi-regression");
        return multiMetric->Eval(approx, approxDelta, target, weight, /*begin*/0, /*end*/target[0].size(), *localExecutor);
    } else {
        Y_ASSERT(target.size() == 1);
        return EvalErrors(To2DConstArrayRef<double>(approx), To2DConstArrayRef<double>(approxDelta), isExpApprox, target[0], weight, queriesInfo, error, localExecutor);
    }
}

void CheckMetrics(const TVector<THolder<IMetric>>& metrics, const ELossFunction modelLoss) {
    CB_ENSURE(!metrics.empty(), "No metrics specified for evaluation");
    for (int i = 0; i < metrics.ysize(); ++i) {
        ELossFunction metric;
        try {
            metric = ParseLossType(metrics[i]->GetDescription());
        } catch (...) {
            metric = ELossFunction::PythonUserDefinedPerObject;
        }
        CheckMetric(metric, modelLoss);
    }
}

void CheckPreprocessedTarget(
    TConstArrayRef<float> target,
    const NCatboostOptions::TLossDescription& lossDesciption,
    bool isNonEmptyAndNonConst,
    bool allowConstLabel
) {
    ELossFunction lossFunction = lossDesciption.GetLossFunction();
    if (isNonEmptyAndNonConst && (lossFunction != ELossFunction::PairLogit)) {
        auto targetBounds = CalcMinMax(target);
        CB_ENSURE((targetBounds.Min != targetBounds.Max) || allowConstLabel, "All train targets are equal");
    }
    if (lossFunction == ELossFunction::CrossEntropy || lossFunction == ELossFunction::PFound) {
        auto targetBounds = CalcMinMax(target);
        CB_ENSURE(targetBounds.Min >= 0, "Min target less than 0: " + ToString(targetBounds.Min));
        CB_ENSURE(targetBounds.Max <= 1, "Max target greater than 1: " + ToString(targetBounds.Max));
    }

    if (lossFunction == ELossFunction::QuerySoftMax) {
        float minTarget = *MinElement(target.begin(), target.end());
        CB_ENSURE(minTarget >= 0, "Min target less than 0: " + ToString(minTarget));
    }

    if (IsMultiClassOnlyMetric(lossFunction)) {
        CB_ENSURE(AllOf(target, [](float x) { return int(x) == x && x >= 0; }),
                  "metric/loss-function " << lossFunction << " is a Multiclassification metric, "
                  " each target label should be a nonnegative integer");
    }
}

static EMetricBestValue GetOptimumType(TStringBuf lossFunction) {
    const auto metric = CreateMetricsFromDescription({TString(lossFunction)}, /*approxDim*/ 1);
    EMetricBestValue valueType;
    float bestValue;
    metric[0]->GetBestValue(&valueType, &bestValue);
    return valueType;
}

bool IsMaxOptimal(TStringBuf lossFunction) {
    return GetOptimumType(lossFunction) == EMetricBestValue::Max;
}

bool IsMinOptimal(TStringBuf lossFunction) {
    return GetOptimumType(lossFunction) == EMetricBestValue::Min;
}

bool IsQuantileLoss(const ELossFunction& loss) {
    return loss == ELossFunction::Quantile || loss == ELossFunction::MAE;
}

namespace NCB {

void AppendTemporaryMetricsVector(TVector<THolder<IMetric>>&& src, TVector<THolder<IMetric>>* dst) {
    std::move(src.begin(), src.end(), std::back_inserter(*dst));
}

} // namespace internal<|MERGE_RESOLUTION|>--- conflicted
+++ resolved
@@ -41,11 +41,9 @@
 #include <limits>
 #include <tuple>
 
-<<<<<<< HEAD
-=======
+
 using NCB::AppendTemporaryMetricsVector;
 using NCB::AsVector;
->>>>>>> 484c86cf
 
 /* TMetric */
 
@@ -2600,7 +2598,6 @@
     return MakeHolder<TAUCMetric>(params, EAucType::Classic);
 }
 
-
 THolder<IMetric> MakeMultiClassAucMetric(const TMap<TString, TString>& params, int positiveClass) {
     return MakeHolder<TAUCMetric>(params, positiveClass);
 }
@@ -3516,14 +3513,18 @@
 
 namespace {
     struct TPRAUCMetric : public TNonAdditiveMetric {
-        explicit TPRAUCMetric(int positiveClass)
-            : PositiveClass(positiveClass), IsMultiClass(true) {
+        explicit TPRAUCMetric(const TMap<TString, TString>& params, int positiveClass)
+            : TNonAdditiveMetric(ELossFunction::PRAUC, params),
+             PositiveClass(positiveClass), IsMultiClass(true) {
             UseWeights.SetDefaultValue(false);
         }
 
-        explicit TPRAUCMetric() {
+        explicit TPRAUCMetric(const TMap<TString, TString>& params)
+            : TNonAdditiveMetric(ELossFunction::PRAUC, params) {
             UseWeights.SetDefaultValue(false);
         }
+
+        static TVector<THolder<IMetric>> Create(const TMetricConfig& config);
 
         TMetricHolder Eval(
                 const TVector<TVector<double>>& approx,
@@ -3533,11 +3534,11 @@
                 int begin,
                 int end,
                 NPar::TLocalExecutor& executor) const override {
-                    return Eval(approx, /*approxDelta*/{}, /*isExpApprox*/false, target, weight, queriesInfo, begin, end, executor);
+                    return Eval(To2DConstArrayRef<double>(approx), /*approxDelta*/{}, /*isExpApprox*/false, target, weight, queriesInfo, begin, end, executor);
                 }
         TMetricHolder Eval(
-                const TVector<TVector<double>>& approx,
-                const TVector<TVector<double>>& approxDelta,
+                const TConstArrayRef<TConstArrayRef<double>> approx,
+                const TConstArrayRef<TConstArrayRef<double>> approxDelta,
                 bool isExpApprox,
                 TConstArrayRef<float> target,
                 TConstArrayRef<float> weight,
@@ -3554,17 +3555,48 @@
     };
 }
 
-THolder<IMetric> MakeMultiClassPRAUCMetric(int positiveClass) {
-    return MakeHolder<TPRAUCMetric>(positiveClass);
-}
-
-THolder<IMetric> MakeBinClassPRAUCMetric() {
-    return MakeHolder<TPRAUCMetric>();
+THolder<IMetric> MakeBinClassPRAUCMetric(const TMap<TString, TString>& params) {
+    return MakeHolder<TPRAUCMetric>(params);
+}
+
+THolder<IMetric> MakeMultiClassPRAUCMetric(const TMap<TString, TString>& params, int positiveClass) {
+    return MakeHolder<TPRAUCMetric>(params, positiveClass);
+}
+
+TVector<THolder<IMetric>> TPRAUCMetric::Create(const TMetricConfig& config) {
+    config.validParams->insert("type");
+    EAucType aucType = config.approxDimension == 1 ? EAucType::Classic : EAucType::OneVsAll;
+    if (config.params.contains("type")) {
+        const TString name = config.params.at("type");
+        aucType = FromString<EAucType>(name);
+        if (config.approxDimension == 1) {
+            CB_ENSURE(aucType == EAucType::Classic,
+                      "AUC type \"" << aucType << "\" isn't a singleclass AUC type");
+        } else {
+            CB_ENSURE(aucType == EAucType::OneVsAll,
+                      "AUC type \"" << aucType << "\" isn't a multiclass AUC type");
+        }
+    }
+    switch (aucType) {
+        case EAucType::Classic: {
+            return AsVector(MakeHolder<TPRAUCMetric>(config.params));
+        }
+        case EAucType::OneVsAll: {
+            TVector<THolder<IMetric>> metrics;
+            for (int i = 0; i < config.approxDimension; ++i) {
+                metrics.push_back(MakeHolder<TPRAUCMetric>(config.params, i));
+            }
+            return metrics;
+        }
+        default: {
+            Y_VERIFY(false);
+        }
+    }
 }
 
 TMetricHolder TPRAUCMetric::Eval(
-    const TVector<TVector<double>>& approx,
-    const TVector<TVector<double>>& approxDelta,
+    const TConstArrayRef<TConstArrayRef<double>> approx,
+    const TConstArrayRef<TConstArrayRef<double>> approxDelta,
     bool isExpApprox,
     TConstArrayRef<float> target,
     TConstArrayRef<float> weight,
@@ -4351,24 +4383,7 @@
     return error.Stats[0];
 }
 
-<<<<<<< HEAD
-
-/* Create */
-
-static void CheckParameters(
-    const TString& metricName,
-    const TSet<TString>& validParam,
-    const TMap<TString, TString>& inputParams) {
-    TString warning = "";
-    for (const auto& param : validParam) {
-        warning += (warning.empty() ? "" : ", ");
-        warning += param;
-    }
-
-    warning = (validParam.size() == 1 ? "Valid parameter is " : "Valid parameters are ") + warning + ".";
-=======
 // TQueryCrossEntropyMetric
->>>>>>> 484c86cf
 
 static inline bool IsSingleClassQuery(const float* targets, int querySize) {
     for (int i = 1; i < querySize; ++i) {
@@ -4614,13 +4629,7 @@
             AppendTemporaryMetricsVector(TMSLEMetric::Create(config), &result);
             break;
         case ELossFunction::PRAUC:
-            if (approxDimension == 1) {
-                result.push_back(MakeBinClassPRAUCMetric());
-            } else {
-                for (int i : xrange(approxDimension)) {
-                    result.push_back(MakeMultiClassPRAUCMetric(i));
-                }
-            }
+            AppendTemporaryMetricsVector(TPRAUCMetric::Create(config), &result);
             break;
         case ELossFunction::MultiClass:
             AppendTemporaryMetricsVector(TMultiClassMetric::Create(config), &result);
@@ -4701,7 +4710,7 @@
         case ELossFunction::NormalizedGini:
             AppendTemporaryMetricsVector(TNormalizedGini::Create(config), &result);
             break;
-        case ELossFunction::Combination: 
+        case ELossFunction::Combination:
             AppendTemporaryMetricsVector(TCombinationLoss::Create(config), &result);
             break;
         default: {
