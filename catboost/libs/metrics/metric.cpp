--- conflicted
+++ resolved
@@ -579,8 +579,6 @@
                 if (!std::isnan(target[dim][i])) {
                     sumErrors += realWeight(i) * Sqr(realApprox(dim, i) - target[dim][i]);
                     sumWeights += realWeight(i);
-                } else {
-                    continue;
                 }
             }
             error.Stats[dim*2] += sumErrors;
@@ -596,7 +594,9 @@
 double TMultiRMSEWithMissingValues::GetFinalError(const TMetricHolder& error) const {
     double finalError = 0.0;
     for (size_t dim = 0; dim < error.Stats.size(); dim+=2) {
-        finalError += error.Stats[dim]/error.Stats[dim+1];
+	if (!FuzzyEquals(1+error.Stats[dim+1], 1+0.0, 1e-3)) {
+            finalError += error.Stats[dim]/error.Stats[dim+1];
+	}
     }
     return sqrt(finalError);
 }
@@ -5204,14 +5204,12 @@
         case ELossFunction::MultiRMSE:
             AppendTemporaryMetricsVector(TMultiRMSEMetric::Create(config), &result);
             break;
-<<<<<<< HEAD
         case ELossFunction::MultiRMSEWithMissingValues:
             AppendTemporaryMetricsVector(TMultiRMSEWithMissingValues::Create(config), &result);
-=======
-        case ELossFunction::SurvivalAft:
+            break;
+	case ELossFunction::SurvivalAft:
            AppendTemporaryMetricsVector(TSurvivalAftMetric::Create(config), &result);
->>>>>>> ea67f2be
-            break;
+           break;
         case ELossFunction::RMSEWithUncertainty:
             AppendTemporaryMetricsVector(TRMSEWithUncertaintyMetric::Create(config), &result);
             break;
