--- conflicted
+++ resolved
@@ -42,11 +42,13 @@
             defaultGradientIterations = 1;
             break;
         }
-<<<<<<< HEAD
-        case ELossFunction::MultiRMSEWithMissingValues: {
-=======
+       case ELossFunction::MultiRMSEWithMissingValues: {
+            defaultEstimationMethod = ELeavesEstimation::Newton;
+            defaultNewtonIterations = 1;
+            defaultGradientIterations = 1;
+            break;
+        }
         case ELossFunction::SurvivalAft: {
->>>>>>> ea67f2be
             defaultEstimationMethod = ELeavesEstimation::Newton;
             defaultNewtonIterations = 1;
             defaultGradientIterations = 1;
@@ -445,11 +447,7 @@
         CB_ENSURE(lossFunction == ELossFunction::RMSE || lossFunction == ELossFunction::Quantile ||
                       lossFunction == ELossFunction::LogLinQuantile || lossFunction == ELossFunction::Poisson ||
                       lossFunction == ELossFunction::MAPE || lossFunction == ELossFunction::MAE || lossFunction == ELossFunction::MultiClass ||
-<<<<<<< HEAD
-                      lossFunction == ELossFunction::MultiRMSE || lossFunction == ELossFunction::MultiRMSEWithMissingValues,
-=======
-                      lossFunction == ELossFunction::MultiRMSE || lossFunction == ELossFunction::SurvivalAft,
->>>>>>> ea67f2be
+                      lossFunction == ELossFunction::MultiRMSE || lossFunction == ELossFunction::MultiRMSEWithMissingValues || lossFunction == ELossFunction::SurvivalAft,
                   "Setting TargetBorderCount is not supported for loss function " << lossFunction);
     }
 }
