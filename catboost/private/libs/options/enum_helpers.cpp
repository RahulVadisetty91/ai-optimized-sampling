#include "enum_helpers.h"
#include "loss_description.h"

#include <catboost/libs/logging/logging.h>

#include <util/generic/array_ref.h>
#include <util/generic/is_in.h>
#include <util/generic/strbuf.h>
#include <util/generic/vector.h>
#include <util/generic/flags.h>
#include <util/generic/maybe.h>
#include <util/generic/map.h>
#include <util/generic/ptr.h>
#include <util/string/cast.h>
#include <util/generic/ymath.h>


namespace {
    enum class EMetricAttribute : ui32 {
        /* metric type */
        /** classification **/
        IsBinaryClassCompatible        = 1 << 0,
        IsMultiClassCompatible         = 1 << 1,
        /** regression **/
        IsRegression                   = 1 << 2,
        IsMultiRegression              = 1 << 3,
        IsSurvivalRegression           = 1 << 4,
        /** ranking **/
        IsGroupwise                    = 1 << 5,
        IsPairwise                     = 1 << 6,

        /* various */
        IsUserDefined                  = 1 << 7,
        IsCombination                  = 1 << 8
    };

    using EMetricAttributes = TFlags<EMetricAttribute>;
    constexpr inline EMetricAttributes operator|(EMetricAttributes::TEnum l, EMetricAttributes::TEnum r) {
        return EMetricAttributes(l) | r;
    }

    class IMetricInfo {
    public:
        explicit IMetricInfo(ELossFunction loss, ERankingType rankingType, EMetricAttributes flags)
            : Loss(loss), Flags(flags), RankingType(rankingType) {
            CB_ENSURE(HasFlags(EMetricAttribute::IsGroupwise) || HasFlags(EMetricAttribute::IsPairwise),
                      "[" + ToString(loss) + "] metric cannot specify ranking type since it's not ranking");

            CB_ENSURE(HasFlags(EMetricAttribute::IsRegression)
                      || HasFlags(EMetricAttribute::IsBinaryClassCompatible)
                      || HasFlags(EMetricAttribute::IsMultiClassCompatible)
                      || HasFlags(EMetricAttribute::IsGroupwise)
                      || HasFlags(EMetricAttribute::IsPairwise)
                      || HasFlags(EMetricAttribute::IsUserDefined)
                      || HasFlags(EMetricAttribute::IsCombination)
                      || HasFlags(EMetricAttribute::IsMultiRegression)
                      || HasFlags(EMetricAttribute::IsSurvivalRegression),
                      "no type (regression, classification, ranking) for [" + ToString(loss) + "]");
        }

        explicit IMetricInfo(ELossFunction loss, EMetricAttributes flags)
            : Loss(loss), Flags(flags) {
            CB_ENSURE(!(HasFlags(EMetricAttribute::IsGroupwise) || HasFlags(EMetricAttribute::IsPairwise)),
                      "ranking type required for [" + ToString(loss) + "]");

            CB_ENSURE(HasFlags(EMetricAttribute::IsRegression)
                      || HasFlags(EMetricAttribute::IsBinaryClassCompatible)
                      || HasFlags(EMetricAttribute::IsMultiClassCompatible)
                      || HasFlags(EMetricAttribute::IsGroupwise)
                      || HasFlags(EMetricAttribute::IsPairwise)
                      || HasFlags(EMetricAttribute::IsUserDefined)
                      || HasFlags(EMetricAttribute::IsCombination)
                      || HasFlags(EMetricAttribute::IsMultiRegression)
                      || HasFlags(EMetricAttribute::IsSurvivalRegression),
                      "no type (regression, classification, ranking) for [" + ToString(loss) + "]");
        }

        bool HasFlags(EMetricAttributes flags) const {
            return Flags.HasFlags(flags);
        }

        bool MissesFlags(EMetricAttributes flags) const {
            return (~Flags).HasFlags(flags);
        }

        ERankingType GetRankingType() const {
            CB_ENSURE(HasFlags(EMetricAttribute::IsGroupwise) || HasFlags(EMetricAttribute::IsPairwise),
                      "[" + ToString(Loss) + "] metric does not have ranking type since it's not ranking");
            return RankingType.GetRef();
        }

        ELossFunction GetLoss() const {
            return Loss;
        }

        virtual ~IMetricInfo() = default;

    private:
        const ELossFunction Loss;
        const EMetricAttributes Flags;
        const TMaybe<ERankingType> RankingType;
    };
}

#define MakeRegister(name, /*registrees*/...)                           \
    static const TMap<ELossFunction, THolder<IMetricInfo>> name = []() { \
        TMap<ELossFunction, THolder<IMetricInfo>> reg;                  \
        (void) (/*registrees*/__VA_ARGS__);                             \
        return reg;                                                     \
    }();

#define Registree(loss, flags)                                          \
    reg.insert({ELossFunction::loss, [&]() {                            \
        CB_ENSURE(!reg.contains(ELossFunction::loss), "Loss " + ToString(ELossFunction::loss) + " redefined"); \
        class T##loss : public IMetricInfo {                            \
        public:                                                         \
            T##loss() : IMetricInfo(ELossFunction::loss, flags){}       \
        };                                                              \
        return MakeHolder<T##loss>();                                   \
    }()})

#define RankingRegistree(loss, rankingType, flags)                      \
    reg.insert({ELossFunction::loss, [&]() {                            \
        CB_ENSURE(!reg.contains(ELossFunction::loss), "Loss " + ToString(ELossFunction::loss) + " redefined"); \
        class T##loss : public IMetricInfo {                            \
        public:                                                         \
            T##loss() : IMetricInfo(ELossFunction::loss, rankingType, flags){} \
        };                                                              \
        return MakeHolder<T##loss>();                                   \
    }()})

MakeRegister(LossInfos,
    Registree(Logloss,
        EMetricAttribute::IsBinaryClassCompatible
    ),
    Registree(CrossEntropy,
        EMetricAttribute::IsBinaryClassCompatible
    ),
    Registree(CtrFactor,
        EMetricAttribute::IsBinaryClassCompatible
    ),
    Registree(MultiRMSE,
        EMetricAttribute::IsMultiRegression
    ),
<<<<<<< HEAD
    Registree(MultiRMSEWithMissingValues,
        EMetricAttribute::IsMultiRegression
=======
    Registree(SurvivalAft,
        EMetricAttribute::IsSurvivalRegression
>>>>>>> ea67f2be
    ),
    Registree(RMSEWithUncertainty,
        EMetricAttribute::IsRegression
    ),
    Registree(RMSE,
        EMetricAttribute::IsRegression
    ),
    Registree(Lq,
        EMetricAttribute::IsRegression
    ),
    Registree(MAE,
        EMetricAttribute::IsRegression
    ),
    Registree(Quantile,
        EMetricAttribute::IsRegression
    ),
    Registree(Expectile,
        EMetricAttribute::IsRegression
    ),
    Registree(LogLinQuantile,
        EMetricAttribute::IsRegression
    ),
    Registree(MAPE,
        EMetricAttribute::IsRegression
    ),
    Registree(Poisson,
        EMetricAttribute::IsRegression
    ),
    Registree(MSLE,
        EMetricAttribute::IsRegression
    ),
    Registree(MedianAbsoluteError,
        EMetricAttribute::IsRegression
    ),
    Registree(SMAPE,
        EMetricAttribute::IsRegression
    ),
    Registree(Huber,
        EMetricAttribute::IsRegression
    ),
    Registree(MultiClass,
        EMetricAttribute::IsMultiClassCompatible
    ),
    Registree(MultiClassOneVsAll,
        EMetricAttribute::IsMultiClassCompatible
    ),
    RankingRegistree(PairLogit, ERankingType::CrossEntropy,
        EMetricAttribute::IsBinaryClassCompatible
        | EMetricAttribute::IsGroupwise
        | EMetricAttribute::IsPairwise
    ),
    RankingRegistree(PairLogitPairwise, ERankingType::CrossEntropy,
        EMetricAttribute::IsBinaryClassCompatible
        | EMetricAttribute::IsGroupwise
        | EMetricAttribute::IsPairwise
    ),
    RankingRegistree(YetiRank, ERankingType::Order,
        EMetricAttribute::IsBinaryClassCompatible
        | EMetricAttribute::IsGroupwise
    ),
    RankingRegistree(YetiRankPairwise, ERankingType::Order,
        EMetricAttribute::IsBinaryClassCompatible
        | EMetricAttribute::IsGroupwise
    ),
    RankingRegistree(QueryRMSE, ERankingType::AbsoluteValue,
        EMetricAttribute::IsGroupwise
    ),
    RankingRegistree(QueryAUC, ERankingType::AbsoluteValue,
        EMetricAttribute::IsBinaryClassCompatible
        | EMetricAttribute::IsMultiClassCompatible
        | EMetricAttribute::IsGroupwise
    ),
    RankingRegistree(QuerySoftMax, ERankingType::CrossEntropy,
        EMetricAttribute::IsBinaryClassCompatible
        | EMetricAttribute::IsGroupwise
    ),
    RankingRegistree(QueryCrossEntropy, ERankingType::CrossEntropy,
        EMetricAttribute::IsBinaryClassCompatible
        | EMetricAttribute::IsGroupwise
    ),
    RankingRegistree(StochasticFilter, ERankingType::Order,
        EMetricAttribute::IsBinaryClassCompatible
        | EMetricAttribute::IsGroupwise
    ),
    RankingRegistree(StochasticRank, ERankingType::Order,
        EMetricAttribute::IsGroupwise
    ),
    RankingRegistree(LambdaMart, ERankingType::Order,
        EMetricAttribute::IsGroupwise
    ),
    Registree(PythonUserDefinedPerObject,
        EMetricAttribute::IsUserDefined
    ),
    Registree(PythonUserDefinedMultiRegression,
        EMetricAttribute::IsUserDefined
    ),
    Registree(UserPerObjMetric,
        EMetricAttribute::IsUserDefined
    ),
    Registree(UserQuerywiseMetric,
        EMetricAttribute::IsUserDefined
    ),
    Registree(R2,
        EMetricAttribute::IsRegression
    ),
    Registree(NumErrors,
        EMetricAttribute::IsRegression
    ),
    Registree(FairLoss,
        EMetricAttribute::IsRegression
    ),
    Registree(AUC,
        EMetricAttribute::IsBinaryClassCompatible
        | EMetricAttribute::IsMultiClassCompatible
    ),
    Registree(PRAUC,
        EMetricAttribute::IsBinaryClassCompatible
        | EMetricAttribute::IsMultiClassCompatible
    ),
    Registree(Accuracy,
        EMetricAttribute::IsBinaryClassCompatible
        | EMetricAttribute::IsMultiClassCompatible
    ),
    Registree(BalancedAccuracy,
        EMetricAttribute::IsBinaryClassCompatible
    ),
    Registree(BalancedErrorRate,
        EMetricAttribute::IsBinaryClassCompatible
    ),
    Registree(BrierScore,
        EMetricAttribute::IsBinaryClassCompatible
    ),
    Registree(Precision,
        EMetricAttribute::IsBinaryClassCompatible
        | EMetricAttribute::IsMultiClassCompatible
    ),
    Registree(Recall,
        EMetricAttribute::IsBinaryClassCompatible
        | EMetricAttribute::IsMultiClassCompatible
    ),
    Registree(F1,
        EMetricAttribute::IsBinaryClassCompatible
        | EMetricAttribute::IsMultiClassCompatible
    ),
    Registree(TotalF1,
        EMetricAttribute::IsBinaryClassCompatible
        | EMetricAttribute::IsMultiClassCompatible
    ),
    Registree(MCC,
        EMetricAttribute::IsBinaryClassCompatible
        | EMetricAttribute::IsMultiClassCompatible
    ),
    Registree(ZeroOneLoss,
        EMetricAttribute::IsBinaryClassCompatible
        | EMetricAttribute::IsMultiClassCompatible
    ),
    Registree(HammingLoss,
        EMetricAttribute::IsBinaryClassCompatible
        | EMetricAttribute::IsMultiClassCompatible
    ),
    Registree(HingeLoss,
        EMetricAttribute::IsBinaryClassCompatible
        | EMetricAttribute::IsMultiClassCompatible
    ),
    Registree(Kappa,
        EMetricAttribute::IsBinaryClassCompatible
        | EMetricAttribute::IsMultiClassCompatible
    ),
    Registree(WKappa,
        EMetricAttribute::IsBinaryClassCompatible
        | EMetricAttribute::IsMultiClassCompatible
    ),
    Registree(LogLikelihoodOfPrediction,
        EMetricAttribute::IsBinaryClassCompatible
    ),
    Registree(NormalizedGini,
        EMetricAttribute::IsBinaryClassCompatible
        | EMetricAttribute::IsMultiClassCompatible
    ),
    Registree(Combination,
        EMetricAttribute::IsCombination
    ),
    RankingRegistree(PairAccuracy, ERankingType::CrossEntropy,
        EMetricAttribute::IsBinaryClassCompatible
        | EMetricAttribute::IsGroupwise
        | EMetricAttribute::IsPairwise
    ),
    RankingRegistree(AverageGain, ERankingType::Order,
        EMetricAttribute::IsBinaryClassCompatible
        | EMetricAttribute::IsGroupwise
    ),
    RankingRegistree(QueryAverage, ERankingType::Order,
        EMetricAttribute::IsBinaryClassCompatible
        | EMetricAttribute::IsGroupwise
    ),
    RankingRegistree(PFound, ERankingType::Order,
        EMetricAttribute::IsBinaryClassCompatible
        | EMetricAttribute::IsGroupwise
    ),
    RankingRegistree(PrecisionAt, ERankingType::Order,
        EMetricAttribute::IsBinaryClassCompatible
        | EMetricAttribute::IsGroupwise
    ),
    RankingRegistree(RecallAt, ERankingType::Order,
        EMetricAttribute::IsBinaryClassCompatible
        | EMetricAttribute::IsGroupwise
    ),
    RankingRegistree(MAP, ERankingType::Order,
        EMetricAttribute::IsBinaryClassCompatible
        | EMetricAttribute::IsGroupwise
    ),
    RankingRegistree(NDCG, ERankingType::Order,
        EMetricAttribute::IsBinaryClassCompatible
        | EMetricAttribute::IsGroupwise
    ),
    RankingRegistree(DCG, ERankingType::Order,
        EMetricAttribute::IsBinaryClassCompatible
        | EMetricAttribute::IsGroupwise
    ),
    RankingRegistree(FilteredDCG, ERankingType::Order,
        EMetricAttribute::IsBinaryClassCompatible
        | EMetricAttribute::IsGroupwise
    ),
    RankingRegistree(MRR, ERankingType::Order,
        EMetricAttribute::IsBinaryClassCompatible
        | EMetricAttribute::IsGroupwise
    ),
    RankingRegistree(ERR, ERankingType::Order,
        EMetricAttribute::IsBinaryClassCompatible
        | EMetricAttribute::IsGroupwise
    ),
    Registree(Tweedie,
        EMetricAttribute::IsRegression
    )
)

const IMetricInfo *GetInfo(ELossFunction loss) {
    CB_ENSURE(LossInfos.contains(loss), "No description for [" + ToString(loss) + "]");
    return LossInfos.at(loss).Get();
}

bool IsPlainOnlyModeLoss(ELossFunction loss) {
    return (
        loss == ELossFunction::YetiRankPairwise ||
        loss == ELossFunction::PairLogitPairwise ||
        loss == ELossFunction::QueryCrossEntropy
    );
}

bool IsPairwiseScoring(ELossFunction loss) {
    return (
        loss == ELossFunction::YetiRankPairwise ||
        loss == ELossFunction::PairLogitPairwise ||
        loss == ELossFunction::QueryCrossEntropy
    );
}

bool IsGpuPlainDocParallelOnlyMode(ELossFunction loss) {
    return (
        loss == ELossFunction::YetiRankPairwise ||
        loss == ELossFunction::PairLogitPairwise ||
        loss == ELossFunction::QueryCrossEntropy ||
        loss == ELossFunction::MultiClass ||
        loss == ELossFunction::MultiClassOneVsAll
    );
}

bool IsYetiRankLossFunction(ELossFunction loss) {
    return (
        loss == ELossFunction::YetiRank ||
        loss == ELossFunction::YetiRankPairwise
    );
}

bool IsPairLogit(ELossFunction loss) {
    return (
        loss == ELossFunction::PairLogit ||
        loss == ELossFunction::PairLogitPairwise
    );
}


bool UsesPairsForCalculation(ELossFunction loss) {
    return IsYetiRankLossFunction(loss) || IsPairLogit(loss);
}

bool ShouldSkipCalcOnTrainByDefault(ELossFunction loss) {
    return (
        loss == ELossFunction::MedianAbsoluteError ||
        loss == ELossFunction::YetiRank ||
        loss == ELossFunction::YetiRankPairwise ||
        loss == ELossFunction::AUC ||
        loss == ELossFunction::QueryAUC ||
        loss == ELossFunction::PFound ||
        loss == ELossFunction::NDCG ||
        loss == ELossFunction::DCG ||
        loss == ELossFunction::FilteredDCG ||
        loss == ELossFunction::NormalizedGini
    );
}

bool ShouldBinarizeLabel(ELossFunction loss) {
    return loss == ELossFunction::Logloss;
}

bool IsCvStratifiedObjective(ELossFunction loss) {
    return (
        loss == ELossFunction::Logloss ||
        loss == ELossFunction::MultiClass ||
        loss == ELossFunction::MultiClassOneVsAll
    );
}

static const TVector<ELossFunction> RegressionObjectives = {
    ELossFunction::RMSE,
    ELossFunction::RMSEWithUncertainty,
    ELossFunction::MAE,
    ELossFunction::Quantile,
    ELossFunction::LogLinQuantile,
    ELossFunction::Expectile,
    ELossFunction::MAPE,
    ELossFunction::Poisson,
    ELossFunction::Lq,
    ELossFunction::Huber,
    ELossFunction::Tweedie
};

static const TVector<ELossFunction> MultiRegressionObjectives = {
    ELossFunction::MultiRMSE,
    ELossFunction::MultiRMSEWithMissingValues,
    ELossFunction::PythonUserDefinedMultiRegression
};

static const TVector<ELossFunction> SurvivalRegressionObjectives = {
    ELossFunction::SurvivalAft
};

static const TVector<ELossFunction> ClassificationObjectives = {
    ELossFunction::Logloss,
    ELossFunction::CrossEntropy,
    ELossFunction::MultiClass,
    ELossFunction::MultiClassOneVsAll
};

static const TVector<ELossFunction> RankingObjectives = {
    ELossFunction::PairLogit,
    ELossFunction::PairLogitPairwise,
    ELossFunction::YetiRank,
    ELossFunction::YetiRankPairwise,
    ELossFunction::QueryRMSE,
    ELossFunction::QueryAUC,
    ELossFunction::QuerySoftMax,
    ELossFunction::QueryCrossEntropy,
    ELossFunction::StochasticFilter,
    ELossFunction::LambdaMart,
    ELossFunction::StochasticRank,
    ELossFunction::UserPerObjMetric,
    ELossFunction::UserQuerywiseMetric,
    ELossFunction::Combination
};

static const TVector<ELossFunction> Objectives = []() {
    TVector<ELossFunction> objectives;
    TVector<const TVector<ELossFunction>*> objectiveLists = {
        &RegressionObjectives,
        &MultiRegressionObjectives,
        &SurvivalRegressionObjectives,
        &ClassificationObjectives,
        &RankingObjectives
    };
    for (auto objectiveList : objectiveLists) {
        for (auto objective : *objectiveList) {
            objectives.push_back(objective);
        }
    }
    return objectives;
}();

TConstArrayRef<ELossFunction> GetAllObjectives() {
    return Objectives;
}

ERankingType GetRankingType(ELossFunction loss) {
    CB_ENSURE(IsRankingMetric(loss),
              "[" + ToString(loss) + "] metric does not have ranking type since it's not ranking");
    return GetInfo(loss)->GetRankingType();
}

static bool IsFromAucFamily(ELossFunction loss) {
    return loss == ELossFunction::AUC
        || loss == ELossFunction::QueryAUC
        || loss == ELossFunction::NormalizedGini;
}

bool IsClassificationOnlyMetric(ELossFunction loss) {
    return IsClassificationMetric(loss) && !IsRegressionMetric(loss)
        && !IsRankingMetric(loss) && !IsFromAucFamily(loss);
}

bool IsBinaryClassCompatibleMetric(ELossFunction loss) {
    return GetInfo(loss)->HasFlags(EMetricAttribute::IsBinaryClassCompatible);
}

bool IsMultiClassCompatibleMetric(ELossFunction loss) {
    return GetInfo(loss)->HasFlags(EMetricAttribute::IsMultiClassCompatible);
}

bool IsMultiClassCompatibleMetric(TStringBuf lossFunction) {
    auto loss = ParseLossType(lossFunction);
    return GetInfo(loss)->HasFlags(EMetricAttribute::IsMultiClassCompatible);
}

bool IsClassificationMetric(ELossFunction loss) {
    auto info = GetInfo(loss);
    return info->HasFlags(EMetricAttribute::IsBinaryClassCompatible)
        || info->HasFlags(EMetricAttribute::IsMultiClassCompatible);
}

bool IsBinaryClassOnlyMetric(ELossFunction loss) {
    auto info = GetInfo(loss);
    return IsClassificationOnlyMetric(loss)
        && info->HasFlags(EMetricAttribute::IsBinaryClassCompatible)
        && info->MissesFlags(EMetricAttribute::IsMultiClassCompatible);
}

bool IsMultiClassOnlyMetric(ELossFunction loss) {
    auto info = GetInfo(loss);
    return IsClassificationOnlyMetric(loss)
        && info->HasFlags(EMetricAttribute::IsMultiClassCompatible)
        && info->MissesFlags(EMetricAttribute::IsBinaryClassCompatible);
}

bool IsClassificationObjective(ELossFunction loss) {
    return IsIn(ClassificationObjectives, loss);
}

bool IsRegressionObjective(ELossFunction loss) {
    return IsIn(RegressionObjectives, loss);
}

bool IsMultiRegressionObjective(ELossFunction loss) {
    return IsIn(MultiRegressionObjectives, loss);
}

bool IsMultiRegressionObjective(TStringBuf loss) {
    return IsMultiRegressionObjective(ParseLossType(loss));
}

bool IsSurvivalRegressionObjective(ELossFunction loss) {
    return IsIn(SurvivalRegressionObjectives, loss);
}

bool IsSurvivalRegressionObjective(TStringBuf loss) {
    return IsSurvivalRegressionObjective(ParseLossType(loss));
}

bool IsMultiRegressionMetric(ELossFunction loss) {
    return GetInfo(loss)->HasFlags(EMetricAttribute::IsMultiRegression);
}

bool IsRegressionMetric(ELossFunction loss) {
    return GetInfo(loss)->HasFlags(EMetricAttribute::IsRegression);
}

bool IsGroupwiseMetric(ELossFunction loss) {
    return GetInfo(loss)->HasFlags(EMetricAttribute::IsGroupwise);
}

bool IsPairwiseMetric(ELossFunction loss) {
    return GetInfo(loss)->HasFlags(EMetricAttribute::IsPairwise);
}

bool IsRankingMetric(ELossFunction loss) {
    auto info = GetInfo(loss);
    return info->HasFlags(EMetricAttribute::IsPairwise)
        || info->HasFlags(EMetricAttribute::IsGroupwise);
}

bool IsUserDefined(ELossFunction loss) {
    return GetInfo(loss)->HasFlags(EMetricAttribute::IsUserDefined);
}

bool IsUserDefined(TStringBuf metricName) {
    ELossFunction lossType = ParseLossType(metricName);
    return IsUserDefined(lossType);
}

bool IsClassificationObjective(const TStringBuf lossDescription) {
    ELossFunction lossType = ParseLossType(lossDescription);
    return IsClassificationObjective(lossType);
}

bool IsCvStratifiedObjective(const TStringBuf lossDescription) {
    ELossFunction lossType = ParseLossType(lossDescription);
    return IsCvStratifiedObjective(lossType);
}

bool IsRegressionObjective(const TStringBuf lossDescription) {
    ELossFunction lossType = ParseLossType(lossDescription);
    return IsRegressionObjective(lossType);
}

bool IsGroupwiseMetric(TStringBuf metricName) {
    ELossFunction lossType = ParseLossType(metricName);
    return IsGroupwiseMetric(lossType);
}

bool IsPairwiseMetric(TStringBuf lossFunction) {
    const ELossFunction lossType = ParseLossType(lossFunction);
    return IsPairwiseMetric(lossType);
}

bool IsRankingMetric(TStringBuf metricName) {
    const ELossFunction lossType = ParseLossType(metricName);
    return IsRankingMetric(lossType);
}

bool IsPlainMode(EBoostingType boostingType) {
    return (boostingType == EBoostingType::Plain);
}

bool IsSecondOrderScoreFunction(EScoreFunction function) {
    switch (function) {
    case EScoreFunction::NewtonL2:
    case EScoreFunction::NewtonCosine: {
        return true;
    }
    case EScoreFunction::Cosine:
    case EScoreFunction::SolarL2:
    case EScoreFunction::LOOL2:
    case EScoreFunction::L2: {
        return false;
    }
    default: {
        ythrow TCatBoostException() << "Unknown score function " << function;
    }
    }
    Y_UNREACHABLE();
}

bool AreZeroWeightsAfterBootstrap(EBootstrapType type) {
    switch (type) {
    case EBootstrapType::Bernoulli:
    case EBootstrapType::Poisson:
        return true;
    default:
        return false;
    }
}

bool IsEmbeddingFeatureEstimator(EFeatureCalcerType estimatorType) {
    return (
        estimatorType == EFeatureCalcerType::LDA ||
        estimatorType == EFeatureCalcerType::KNN
    );
}

bool IsBuildingFullBinaryTree(EGrowPolicy growPolicy) {
    return (
        growPolicy == EGrowPolicy::SymmetricTree ||
        growPolicy == EGrowPolicy::Depthwise
    );
}

bool IsPlainOnlyModeScoreFunction(EScoreFunction scoreFunction) {
    return (
        scoreFunction != EScoreFunction::Cosine &&
        scoreFunction != EScoreFunction::NewtonCosine
    );
}

EFstrType AdjustFeatureImportanceType(EFstrType type, ELossFunction lossFunction) {
    if (type == EFstrType::InternalInteraction) {
        return EFstrType::Interaction;
    }
    if (type == EFstrType::InternalFeatureImportance || type == EFstrType::FeatureImportance) {
        return IsGroupwiseMetric(lossFunction)
           ? EFstrType::LossFunctionChange
           : EFstrType::PredictionValuesChange;
    }
    return type;
}

EFstrType AdjustFeatureImportanceType(EFstrType type, TStringBuf lossDescription) {
    switch (type) {
        case EFstrType::InternalInteraction: {
            return EFstrType::Interaction;
        }
        case EFstrType::FeatureImportance:
        case EFstrType::InternalFeatureImportance: {
            if (!lossDescription.empty()) {
                return AdjustFeatureImportanceType(type, ParseLossType(lossDescription));
            }
            CATBOOST_WARNING_LOG << "Optimized objective is not known, "
                                    "so use PredictionValuesChange for feature importance." << Endl;
            return EFstrType::PredictionValuesChange;
        }
        default:
            return type;
    }
}

bool IsInternalFeatureImportanceType(EFstrType type) {
    return (
        type == EFstrType::InternalFeatureImportance ||
        type == EFstrType::InternalInteraction
    );
}

bool IsUncertaintyPredictionType(EPredictionType type) {
    return (
        type == EPredictionType::TotalUncertainty ||
        type == EPredictionType::VirtEnsembles
    );
}

EEstimatedSourceFeatureType FeatureTypeToEstimatedSourceFeatureType(EFeatureType featureType) {
    if (featureType == EFeatureType::Text) {
        return EEstimatedSourceFeatureType::Text;
    } else {
        CB_ENSURE(featureType == EFeatureType::Embedding);
        return EEstimatedSourceFeatureType::Embedding;
    }
}

EFeatureType EstimatedSourceFeatureTypeToFeatureType(EEstimatedSourceFeatureType featureType) {
    if (featureType == EEstimatedSourceFeatureType::Text) {
        return EFeatureType::Text;
    } else {
        CB_ENSURE(featureType == EEstimatedSourceFeatureType::Embedding);
        return EFeatureType::Embedding;
    }
}<|MERGE_RESOLUTION|>--- conflicted
+++ resolved
@@ -12,7 +12,6 @@
 #include <util/generic/map.h>
 #include <util/generic/ptr.h>
 #include <util/string/cast.h>
-#include <util/generic/ymath.h>
 
 
 namespace {
@@ -142,13 +141,11 @@
     Registree(MultiRMSE,
         EMetricAttribute::IsMultiRegression
     ),
-<<<<<<< HEAD
     Registree(MultiRMSEWithMissingValues,
         EMetricAttribute::IsMultiRegression
-=======
+    ),
     Registree(SurvivalAft,
         EMetricAttribute::IsSurvivalRegression
->>>>>>> ea67f2be
     ),
     Registree(RMSEWithUncertainty,
         EMetricAttribute::IsRegression
